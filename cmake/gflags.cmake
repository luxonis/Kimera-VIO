--- conflicted
+++ resolved
@@ -3,11 +3,7 @@
 
   # use the system-wide gflags if present
   set(GFLAGS_PREFER_EXPORTED_GFLAGS_CMAKE_CONFIGURATION TRUE)
-<<<<<<< HEAD
-  find_package(Gflags QUIET)
-=======
   #find_package(Gflags QUIET)
->>>>>>> 609634a3
   if (gflags_FOUND)
     message(STATUS "FOUND gflags!")
     #message(STATUS "GFLAGS libs: ${GFLAGS_LIBRARIES}")
