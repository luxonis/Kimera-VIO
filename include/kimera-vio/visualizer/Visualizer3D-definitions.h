/* ----------------------------------------------------------------------------
 * Copyright 2017, Massachusetts Institute of Technology,
 * Cambridge, MA 02139
 * All Rights Reserved
 * Authors: Luca Carlone, et al. (see THANKS for the full author list)
 * See LICENSE for the license information
 * -------------------------------------------------------------------------- */

/**
 * @file   Visualizer3D-definitions.h
 * @brief  Class definitions for 3D visualizer.
 * @author Antoni Rosinol
 */

#pragma once

#include <memory>
#include <string>
#include <unordered_map>
#include <vector>

#include <opencv2/viz/widgets.hpp>

#include "kimera-vio/backend/VioBackEnd-definitions.h"
#include "kimera-vio/common/vio_types.h"
<<<<<<< HEAD
#include "kimera-vio/frontend/StereoVisionFrontEnd-definitions.h"
#include "kimera-vio/loopclosure/LoopClosureDetector-definitions.h"
=======
#include "kimera-vio/frontend/FrontendOutputPacketBase.h"
>>>>>>> e0510a44
#include "kimera-vio/mesh/Mesher-definitions.h"
#include "kimera-vio/pipeline/PipelinePayload.h"
#include "kimera-vio/utils/Macros.h"
#include "kimera-vio/utils/ThreadsafeQueue.h"

namespace VIO {

enum class VisualizerType {
  //! OpenCV 3D viz, uses VTK underneath the hood.
  OpenCV = 0u
};

enum class VisualizationType {
  kMesh2dTo3dSparse = 0,  // same as MESH2DTo3D but filters out triangles
                          // corresponding to non planar obstacles
  kPointcloud = 1,        // visualize 3D VIO points  (no repeated point)
  kNone = 2               // does not visualize map
};

typedef std::unique_ptr<cv::viz::Widget3D> WidgetPtr;
typedef std::map<std::string, WidgetPtr> WidgetsMap;

struct ImageToDisplay {
  ImageToDisplay() = default;
  ImageToDisplay(const std::string& name, const cv::Mat& image)
      : name_(name), image_(image) {}

  std::string name_;
  cv::Mat image_;
};

struct DisplayInputBase {
  KIMERA_POINTER_TYPEDEFS(DisplayInputBase);
  KIMERA_DELETE_COPY_CONSTRUCTORS(DisplayInputBase);
  EIGEN_MAKE_ALIGNED_OPERATOR_NEW
  DisplayInputBase() = default;
  virtual ~DisplayInputBase() = default;

  Timestamp timestamp_;
  std::vector<ImageToDisplay> images_to_display_;
};
typedef ThreadsafeQueue<DisplayInputBase::UniquePtr> DisplayQueue;

struct VisualizerInput : public PipelinePayload {
  KIMERA_POINTER_TYPEDEFS(VisualizerInput);
  KIMERA_DELETE_COPY_CONSTRUCTORS(VisualizerInput);
  EIGEN_MAKE_ALIGNED_OPERATOR_NEW
  VisualizerInput(const Timestamp& timestamp,
                  const MesherOutput::Ptr& mesher_output,
                  const BackendOutput::Ptr& backend_output,
<<<<<<< HEAD
                  const StereoFrontendOutput::Ptr& frontend_output,
                  const LcdOutput::Ptr& lcd_output)
=======
                  const FrontendOutputPacketBase::Ptr& frontend_output)
>>>>>>> e0510a44
      : PipelinePayload(timestamp),
        mesher_output_(mesher_output),
        backend_output_(backend_output),
        frontend_output_(frontend_output),
        lcd_output_(lcd_output) {
    CHECK(backend_output);
    CHECK(frontend_output);
    if (mesher_output) CHECK_EQ(timestamp, mesher_output->timestamp_);
    CHECK_EQ(timestamp, frontend_output->timestamp_);
    CHECK_EQ(timestamp, backend_output->timestamp_);
  }
  virtual ~VisualizerInput() = default;

  // Copy the pointers so that we do not need to copy the data.
  const MesherOutput::ConstPtr mesher_output_;
  const BackendOutput::ConstPtr backend_output_;
<<<<<<< HEAD
  const StereoFrontendOutput::ConstPtr frontend_output_;
  const LcdOutput::ConstPtr lcd_output_;
=======
  const FrontendOutputPacketBase::Ptr frontend_output_;  // not ConstPtr because polymorphic
>>>>>>> e0510a44
};

struct VisualizerOutput : public DisplayInputBase {
  KIMERA_POINTER_TYPEDEFS(VisualizerOutput);
  KIMERA_DELETE_COPY_CONSTRUCTORS(VisualizerOutput);
  EIGEN_MAKE_ALIGNED_OPERATOR_NEW
  VisualizerOutput()
      : DisplayInputBase(),
        visualization_type_(VisualizationType::kNone),
        widgets_(),
        frustum_pose_(cv::Affine3d::Identity()) {}
  ~VisualizerOutput() = default;

  VisualizationType visualization_type_;
  WidgetsMap widgets_;
  cv::Affine3d frustum_pose_;
};

}  // namespace VIO<|MERGE_RESOLUTION|>--- conflicted
+++ resolved
@@ -23,12 +23,7 @@
 
 #include "kimera-vio/backend/VioBackEnd-definitions.h"
 #include "kimera-vio/common/vio_types.h"
-<<<<<<< HEAD
-#include "kimera-vio/frontend/StereoVisionFrontEnd-definitions.h"
-#include "kimera-vio/loopclosure/LoopClosureDetector-definitions.h"
-=======
 #include "kimera-vio/frontend/FrontendOutputPacketBase.h"
->>>>>>> e0510a44
 #include "kimera-vio/mesh/Mesher-definitions.h"
 #include "kimera-vio/pipeline/PipelinePayload.h"
 #include "kimera-vio/utils/Macros.h"
@@ -79,12 +74,8 @@
   VisualizerInput(const Timestamp& timestamp,
                   const MesherOutput::Ptr& mesher_output,
                   const BackendOutput::Ptr& backend_output,
-<<<<<<< HEAD
-                  const StereoFrontendOutput::Ptr& frontend_output,
+                  const FrontendOutputPacketBase::Ptr& frontend_output,
                   const LcdOutput::Ptr& lcd_output)
-=======
-                  const FrontendOutputPacketBase::Ptr& frontend_output)
->>>>>>> e0510a44
       : PipelinePayload(timestamp),
         mesher_output_(mesher_output),
         backend_output_(backend_output),
@@ -101,12 +92,8 @@
   // Copy the pointers so that we do not need to copy the data.
   const MesherOutput::ConstPtr mesher_output_;
   const BackendOutput::ConstPtr backend_output_;
-<<<<<<< HEAD
-  const StereoFrontendOutput::ConstPtr frontend_output_;
+  const FrontendOutputPacketBase::Ptr frontend_output_;  // not ConstPtr because polymorphic
   const LcdOutput::ConstPtr lcd_output_;
-=======
-  const FrontendOutputPacketBase::Ptr frontend_output_;  // not ConstPtr because polymorphic
->>>>>>> e0510a44
 };
 
 struct VisualizerOutput : public DisplayInputBase {
