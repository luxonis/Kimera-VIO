/* ----------------------------------------------------------------------------
 * Copyright 2017, Massachusetts Institute of Technology,
 * Cambridge, MA 02139
 * All Rights Reserved
 * Authors: Luca Carlone, et al. (see THANKS for the full author list)
 * See LICENSE for the license information
 * -------------------------------------------------------------------------- */

/**
 * @file   Visualizer3D.h
 * @brief  Build and visualize 3D data: 2D mesh from frame for example.
 * @author Antoni Rosinol
 */

#pragma once

#include "kimera-vio/utils/Macros.h"
#include "kimera-vio/visualizer/Visualizer3D-definitions.h"

namespace VIO {

class Visualizer3D {
 public:
  KIMERA_DELETE_COPY_CONSTRUCTORS(Visualizer3D);
  KIMERA_POINTER_TYPEDEFS(Visualizer3D);
  EIGEN_MAKE_ALIGNED_OPERATOR_NEW

  /**
   * @brief Visualizer3D base constructor
   * @param viz_type: type of 3D visualization
   */
  Visualizer3D(const VisualizationType& viz_type);
  virtual ~Visualizer3D() = default;

 public:
  virtual VisualizerOutput::UniquePtr spinOnce(
      const VisualizerInput& input) = 0;

 public:
  VisualizationType visualization_type_;
};

<<<<<<< HEAD
class OpenCvVisualizer3D : public Visualizer3D {
 public:
  KIMERA_DELETE_COPY_CONSTRUCTORS(OpenCvVisualizer3D);
  KIMERA_POINTER_TYPEDEFS(OpenCvVisualizer3D);
  EIGEN_MAKE_ALIGNED_OPERATOR_NEW
  typedef size_t LineNr;
  typedef std::uint64_t PlaneId;
  typedef std::map<LandmarkId, size_t> LmkIdToLineIdMap;
  typedef std::map<PlaneId, LmkIdToLineIdMap> PlaneIdMap;
  typedef std::function<void(VisualizerOutput&)> DisplayCallback;

  /**
   * @brief Visualizer3D constructor
   * @param viz_type: type of 3D visualization
   * @param backend_type backend used so that we display the right info
   */
  OpenCvVisualizer3D(const VisualizationType& viz_type,
                     const BackendType& backend_type);
  virtual ~OpenCvVisualizer3D() = default;

  /* ------------------------------------------------------------------------ */
  inline void registerMesh3dVizProperties(
      Mesh3dVizPropertiesSetterCallback cb) {
    mesh3d_viz_properties_callback_ = cb;
  }

  /**
   * \brief Returns true if visualization is ready, false otherwise.
   * The actual visualization must be done in the main thread, and as such,
   * it is not done here to separate visualization preparation from display.
   */
  VisualizerOutput::UniquePtr spinOnce(const VisualizerInput& input) override;

 public:
  // Visualization calls are public in case the user wants to manually visualize
  // things, instead of running spinOnce and do it automatically.

  static Mesh3DVizProperties texturizeMesh3D(const Timestamp& image_timestamp,
                                             const cv::Mat& texture_image,
                                             const Mesh2D& mesh_2d,
                                             const Mesh3D& mesh_3d);

  /**
   * @brief addPoseToTrajectory Add pose to the previous trajectory.
   * @param current_pose_gtsam Pose to be added
   * @param img Optional img to be displayed at the pose's frustum.
   */
  void addPoseToTrajectory(const cv::Affine3d& pose);

  /**
   * @brief visualizeTrajectory3D
   * Visualize currently stored 3D trajectory (user needs to add poses with
   * addPoseToTrajectory).
   * @param frustum_image
   * @param widgets_map
   */
  void visualizeTrajectory3D(WidgetsMap* widgets_map);

  /**
   * @brief visualizeTrajectoryWithFrustums
   * Visualize trajectory with frustums, but unfortunately no image can be
   * displayed inside it.
   * @param widgets_map
   * @param n_last_frustums
   */
  void visualizeTrajectoryWithFrustums(WidgetsMap* widgets_map,
                                       const size_t& n_last_frustums = 10u);

  /**
 * @brief visualizePoseWithImgInFrustum
 * Visualize a single camera pose with an image inside its frustum.
   * Adds an image to the frustum of the last pose if cv::Mat is not empty.
 * @param frustum_image
 * @param frustum_pose
 * @param widgets_map
 * @param widget_id Keep this id the same if you want to update the widget pose
 * and image, instead of adding a different instance.
 */
  void visualizePoseWithImgInFrustum(
      const cv::Mat& frustum_image,
      const cv::Affine3d& frustum_pose,
      WidgetsMap* widgets_map,
      const std::string& widget_id = "Camera Pose with Frustum");

  /**
   * @brief visualizePlyMesh Visualize a PLY from filename (absolute path).
   * @param filename Absolute path to ply file
   * @param widgets output
   */
  void visualizePlyMesh(const std::string& filename, WidgetsMap* widgets);

  /**
   * @brief visualizePointCloud Given a cv::Mat with each col being
   * @param[in] point_cloud A mat of type
   * cv::Mat(1, points.size(), CV_32FC3);
   * @param widgets modifies the widgets map, adds a new pointcloud.
   * @param[in] colors (optional) If using colored point cloud:
   * cv::Mat(1, points.size(), CV_8UC3);
   * @param[in] normals (optional) If using normals:
   * cv::Mat(1, points.size(), CV_32FC3);
   */
  void visualizePointCloud(const cv::Mat& point_cloud,
                           WidgetsMap* widgets,
                           const cv::Affine3d& pose = cv::Affine3d(),
                           const cv::Mat& colors = cv::Mat(),
                           const cv::Mat& normals = cv::Mat());

  void visualizeGlobalFrameOfReference(WidgetsMap* widgets, double scale = 1.0);

 private:
  /* ------------------------------------------------------------------------ */
  // Create a 2D mesh from 2D corners in an image, coded as a Frame class
  static cv::Mat visualizeMesh2D(
      const std::vector<cv::Vec6f>& triangulation2D,
      const cv::Mat& img,
      const KeypointsCV& extra_keypoints = KeypointsCV());

  static cv::Mat visualizeMesh2DStereo(
      const std::vector<cv::Vec6f>& triangulation_2D,
      const Frame& ref_frame);

 private:
  /* ------------------------------------------------------------------------ */
  // Visualize a 3D point cloud of unique 3D landmarks.
  void visualizePoints3D(const PointsWithIdMap& points_with_id,
                         const LmkIdToLmkTypeMap& lmk_id_to_lmk_type_map,
                         WidgetsMap* widgets_map);

  /* ------------------------------------------------------------------------ */
  // Visualize a 3D point cloud of unique 3D landmarks with its connectivity.
  void visualizePlane(const PlaneId& plane_index,
                      const double& n_x,
                      const double& n_y,
                      const double& n_z,
                      const double& d,
                      WidgetsMap* widgets_map,
                      const bool& visualize_plane_label = true,
                      const int& cluster_id = 1);

  /* ------------------------------------------------------------------------ */
  // Draw a line in opencv.
  void drawLine(const std::string& line_id,
                const double& from_x,
                const double& from_y,
                const double& from_z,
                const double& to_x,
                const double& to_y,
                const double& to_z,
                WidgetsMap* widgets);

  /* ------------------------------------------------------------------------ */
  void drawLine(const std::string& line_id,
                const cv::Point3d& pt1,
                const cv::Point3d& pt2,
                WidgetsMap* widgets);

  /* ------------------------------------------------------------------------ */
  // Visualize a 3D point cloud of unique 3D landmarks with its connectivity.
  void visualizeMesh3D(const cv::Mat& mapPoints3d,
                       const cv::Mat& polygonsMesh,
                       WidgetsMap* widgets);

  /* ------------------------------------------------------------------------ */
  // Visualize a 3D point cloud of unique 3D landmarks with its connectivity,
  // and provide color for each polygon.
  void visualizeMesh3D(const cv::Mat& map_points_3d,
                       const cv::Mat& colors,
                       const cv::Mat& polygons_mesh,
                       WidgetsMap* widgets,
                       const cv::Mat& tcoords = cv::Mat(),
                       const cv::Mat& texture = cv::Mat());

  /* ------------------------------------------------------------------------ */
  /// Visualize a 3D point cloud of unique 3D landmarks with its connectivity.
  /// Each triangle is colored depending on the cluster it is in, or gray if it
  /// is in no cluster.
  /// [in] clusters: a set of triangle clusters. The ids of the triangles must
  ///  match the order in polygons_mesh.
  /// [in] map_points_3d: set of 3d points in the mesh, format is n rows, with
  ///  three columns (x, y, z).
  /// [in] polygons_mesh: mesh faces, format is n rows, 1 column,
  ///  with [n id_a id_b id_c, ..., n /id_x id_y id_z], where n = polygon size
  ///  n=3 for triangles.
  /// [in] color_mesh whether to color the mesh or not
  /// [in] timestamp to store the timestamp of the mesh when logging the mesh.
  void visualizeMesh3DWithColoredClusters(
      const std::vector<Plane>& planes,
      const cv::Mat& map_points_3d,
      const cv::Mat& polygons_mesh,
      WidgetsMap* widgets,
      const bool visualize_mesh_with_colored_polygon_clusters = false,
      const Timestamp& timestamp = 0.0);

  /* ------------------------------------------------------------------------ */
  // Visualize convex hull in 2D for set of points in triangle cluster,
  // projected along the normal of the cluster.
  void visualizeConvexHull(const TriangleCluster& cluster,
                           const cv::Mat& map_points_3d,
                           const cv::Mat& polygons_mesh,
                           WidgetsMap* widgets);

  /* ------------------------------------------------------------------------ */
  // Remove widget. True if successful, false if not.
  bool removeWidget(const std::string& widget_id);

  /* ------------------------------------------------------------------------ */
  // Visualize line widgets from plane to lmks.
  // Point key is required to avoid duplicated lines!
  void visualizePlaneConstraints(const PlaneId& plane_id,
                                 const gtsam::Point3& normal,
                                 const double& distance,
                                 const LandmarkId& lmk_id,
                                 const gtsam::Point3& point,
                                 WidgetsMap* widgets);

  /* ------------------------------------------------------------------------ */
  // Remove line widgets from plane to lmks, for lines that are not pointing
  // to any lmk_id in lmk_ids.
  void removeOldLines(const LandmarkIds& lmk_ids);

  /* ------------------------------------------------------------------------ */
  // Remove line widgets from plane to lmks.
  void removePlaneConstraintsViz(const PlaneId& plane_id);

  /* ------------------------------------------------------------------------ */
  // Remove plane widget.
  void removePlane(const PlaneId& plane_index,
                   const bool& remove_plane_label = true);

  // Render window with drawn objects/widgets.
  // @param wait_time Amount of time in milliseconds for the event loop to keep
  // running.
  // @param force_redraw If true, window renders.
  void renderWindow(int wait_time = 1, bool force_redraw = true);

  /* ------------------------------------------------------------------------ */
  // Get a screenshot of the window.
  void getScreenshot(const std::string& filename);

  /* ------------------------------------------------------------------------ */
  // Useful for when testing on servers without display screen.
  void setOffScreenRendering();

  /* ------------------------------------------------------------------------ */
  // Record video sequence at a hardcoded directory relative to executable.
  void recordVideo();

 private:
  // Flags for visualization behaviour.
  const BackendType backend_type_;

  // Callbacks.
  // Mesh 3d visualization properties setter callback.
  Mesh3dVizPropertiesSetterCallback mesh3d_viz_properties_callback_;

  std::deque<cv::Affine3d> trajectory_poses_3d_;

  std::map<PlaneId, LineNr> plane_to_line_nr_map_;
  PlaneIdMap plane_id_map_;
  std::map<PlaneId, bool> is_plane_id_in_window_;

  //! Colors
  cv::viz::Color cloud_color_ = cv::viz::Color::white();

  //! Logging instance.
  std::unique_ptr<VisualizerLogger> logger_;

  /* ------------------------------------------------------------------------ */
  // Log mesh to ply file.
  void logMesh(const cv::Mat& map_points_3d,
               const cv::Mat& colors,
               const cv::Mat& polygons_mesh,
               const Timestamp& timestamp,
               bool log_accumulated_mesh = false);

  /* ------------------------------------------------------------------------ */
  // Input the mesh points and triangle clusters, and
  // output colors matrix for mesh visualizer.
  // This will color the point with the color of the last plane having it.
  void colorMeshByClusters(const std::vector<Plane>& planes,
                           const cv::Mat& map_points_3d,
                           const cv::Mat& polygons_mesh,
                           cv::Mat* colors) const;

  /* ------------------------------------------------------------------------ */
  // Decide color of the cluster depending on its id.
  void getColorById(const size_t& id, cv::viz::Color* color) const;

  /* ------------------------------------------------------------------------ */
  // Draw a line from lmk to plane center.
  void drawLineFromPlaneToPoint(const std::string& line_id,
                                const double& plane_n_x,
                                const double& plane_n_y,
                                const double& plane_n_z,
                                const double& plane_d,
                                const double& point_x,
                                const double& point_y,
                                const double& point_z,
                                WidgetsMap* widgets);

  /* ------------------------------------------------------------------------ */
  // Update line from lmk to plane center.
  void updateLineFromPlaneToPoint(const std::string& line_id,
                                  const double& plane_n_x,
                                  const double& plane_n_y,
                                  const double& plane_n_z,
                                  const double& plane_d,
                                  const double& point_x,
                                  const double& point_y,
                                  const double& point_z,
                                  WidgetsMap* widgets);
};

=======
>>>>>>> cb9bff65
}  // namespace VIO<|MERGE_RESOLUTION|>--- conflicted
+++ resolved
@@ -40,320 +40,4 @@
   VisualizationType visualization_type_;
 };
 
-<<<<<<< HEAD
-class OpenCvVisualizer3D : public Visualizer3D {
- public:
-  KIMERA_DELETE_COPY_CONSTRUCTORS(OpenCvVisualizer3D);
-  KIMERA_POINTER_TYPEDEFS(OpenCvVisualizer3D);
-  EIGEN_MAKE_ALIGNED_OPERATOR_NEW
-  typedef size_t LineNr;
-  typedef std::uint64_t PlaneId;
-  typedef std::map<LandmarkId, size_t> LmkIdToLineIdMap;
-  typedef std::map<PlaneId, LmkIdToLineIdMap> PlaneIdMap;
-  typedef std::function<void(VisualizerOutput&)> DisplayCallback;
-
-  /**
-   * @brief Visualizer3D constructor
-   * @param viz_type: type of 3D visualization
-   * @param backend_type backend used so that we display the right info
-   */
-  OpenCvVisualizer3D(const VisualizationType& viz_type,
-                     const BackendType& backend_type);
-  virtual ~OpenCvVisualizer3D() = default;
-
-  /* ------------------------------------------------------------------------ */
-  inline void registerMesh3dVizProperties(
-      Mesh3dVizPropertiesSetterCallback cb) {
-    mesh3d_viz_properties_callback_ = cb;
-  }
-
-  /**
-   * \brief Returns true if visualization is ready, false otherwise.
-   * The actual visualization must be done in the main thread, and as such,
-   * it is not done here to separate visualization preparation from display.
-   */
-  VisualizerOutput::UniquePtr spinOnce(const VisualizerInput& input) override;
-
- public:
-  // Visualization calls are public in case the user wants to manually visualize
-  // things, instead of running spinOnce and do it automatically.
-
-  static Mesh3DVizProperties texturizeMesh3D(const Timestamp& image_timestamp,
-                                             const cv::Mat& texture_image,
-                                             const Mesh2D& mesh_2d,
-                                             const Mesh3D& mesh_3d);
-
-  /**
-   * @brief addPoseToTrajectory Add pose to the previous trajectory.
-   * @param current_pose_gtsam Pose to be added
-   * @param img Optional img to be displayed at the pose's frustum.
-   */
-  void addPoseToTrajectory(const cv::Affine3d& pose);
-
-  /**
-   * @brief visualizeTrajectory3D
-   * Visualize currently stored 3D trajectory (user needs to add poses with
-   * addPoseToTrajectory).
-   * @param frustum_image
-   * @param widgets_map
-   */
-  void visualizeTrajectory3D(WidgetsMap* widgets_map);
-
-  /**
-   * @brief visualizeTrajectoryWithFrustums
-   * Visualize trajectory with frustums, but unfortunately no image can be
-   * displayed inside it.
-   * @param widgets_map
-   * @param n_last_frustums
-   */
-  void visualizeTrajectoryWithFrustums(WidgetsMap* widgets_map,
-                                       const size_t& n_last_frustums = 10u);
-
-  /**
- * @brief visualizePoseWithImgInFrustum
- * Visualize a single camera pose with an image inside its frustum.
-   * Adds an image to the frustum of the last pose if cv::Mat is not empty.
- * @param frustum_image
- * @param frustum_pose
- * @param widgets_map
- * @param widget_id Keep this id the same if you want to update the widget pose
- * and image, instead of adding a different instance.
- */
-  void visualizePoseWithImgInFrustum(
-      const cv::Mat& frustum_image,
-      const cv::Affine3d& frustum_pose,
-      WidgetsMap* widgets_map,
-      const std::string& widget_id = "Camera Pose with Frustum");
-
-  /**
-   * @brief visualizePlyMesh Visualize a PLY from filename (absolute path).
-   * @param filename Absolute path to ply file
-   * @param widgets output
-   */
-  void visualizePlyMesh(const std::string& filename, WidgetsMap* widgets);
-
-  /**
-   * @brief visualizePointCloud Given a cv::Mat with each col being
-   * @param[in] point_cloud A mat of type
-   * cv::Mat(1, points.size(), CV_32FC3);
-   * @param widgets modifies the widgets map, adds a new pointcloud.
-   * @param[in] colors (optional) If using colored point cloud:
-   * cv::Mat(1, points.size(), CV_8UC3);
-   * @param[in] normals (optional) If using normals:
-   * cv::Mat(1, points.size(), CV_32FC3);
-   */
-  void visualizePointCloud(const cv::Mat& point_cloud,
-                           WidgetsMap* widgets,
-                           const cv::Affine3d& pose = cv::Affine3d(),
-                           const cv::Mat& colors = cv::Mat(),
-                           const cv::Mat& normals = cv::Mat());
-
-  void visualizeGlobalFrameOfReference(WidgetsMap* widgets, double scale = 1.0);
-
- private:
-  /* ------------------------------------------------------------------------ */
-  // Create a 2D mesh from 2D corners in an image, coded as a Frame class
-  static cv::Mat visualizeMesh2D(
-      const std::vector<cv::Vec6f>& triangulation2D,
-      const cv::Mat& img,
-      const KeypointsCV& extra_keypoints = KeypointsCV());
-
-  static cv::Mat visualizeMesh2DStereo(
-      const std::vector<cv::Vec6f>& triangulation_2D,
-      const Frame& ref_frame);
-
- private:
-  /* ------------------------------------------------------------------------ */
-  // Visualize a 3D point cloud of unique 3D landmarks.
-  void visualizePoints3D(const PointsWithIdMap& points_with_id,
-                         const LmkIdToLmkTypeMap& lmk_id_to_lmk_type_map,
-                         WidgetsMap* widgets_map);
-
-  /* ------------------------------------------------------------------------ */
-  // Visualize a 3D point cloud of unique 3D landmarks with its connectivity.
-  void visualizePlane(const PlaneId& plane_index,
-                      const double& n_x,
-                      const double& n_y,
-                      const double& n_z,
-                      const double& d,
-                      WidgetsMap* widgets_map,
-                      const bool& visualize_plane_label = true,
-                      const int& cluster_id = 1);
-
-  /* ------------------------------------------------------------------------ */
-  // Draw a line in opencv.
-  void drawLine(const std::string& line_id,
-                const double& from_x,
-                const double& from_y,
-                const double& from_z,
-                const double& to_x,
-                const double& to_y,
-                const double& to_z,
-                WidgetsMap* widgets);
-
-  /* ------------------------------------------------------------------------ */
-  void drawLine(const std::string& line_id,
-                const cv::Point3d& pt1,
-                const cv::Point3d& pt2,
-                WidgetsMap* widgets);
-
-  /* ------------------------------------------------------------------------ */
-  // Visualize a 3D point cloud of unique 3D landmarks with its connectivity.
-  void visualizeMesh3D(const cv::Mat& mapPoints3d,
-                       const cv::Mat& polygonsMesh,
-                       WidgetsMap* widgets);
-
-  /* ------------------------------------------------------------------------ */
-  // Visualize a 3D point cloud of unique 3D landmarks with its connectivity,
-  // and provide color for each polygon.
-  void visualizeMesh3D(const cv::Mat& map_points_3d,
-                       const cv::Mat& colors,
-                       const cv::Mat& polygons_mesh,
-                       WidgetsMap* widgets,
-                       const cv::Mat& tcoords = cv::Mat(),
-                       const cv::Mat& texture = cv::Mat());
-
-  /* ------------------------------------------------------------------------ */
-  /// Visualize a 3D point cloud of unique 3D landmarks with its connectivity.
-  /// Each triangle is colored depending on the cluster it is in, or gray if it
-  /// is in no cluster.
-  /// [in] clusters: a set of triangle clusters. The ids of the triangles must
-  ///  match the order in polygons_mesh.
-  /// [in] map_points_3d: set of 3d points in the mesh, format is n rows, with
-  ///  three columns (x, y, z).
-  /// [in] polygons_mesh: mesh faces, format is n rows, 1 column,
-  ///  with [n id_a id_b id_c, ..., n /id_x id_y id_z], where n = polygon size
-  ///  n=3 for triangles.
-  /// [in] color_mesh whether to color the mesh or not
-  /// [in] timestamp to store the timestamp of the mesh when logging the mesh.
-  void visualizeMesh3DWithColoredClusters(
-      const std::vector<Plane>& planes,
-      const cv::Mat& map_points_3d,
-      const cv::Mat& polygons_mesh,
-      WidgetsMap* widgets,
-      const bool visualize_mesh_with_colored_polygon_clusters = false,
-      const Timestamp& timestamp = 0.0);
-
-  /* ------------------------------------------------------------------------ */
-  // Visualize convex hull in 2D for set of points in triangle cluster,
-  // projected along the normal of the cluster.
-  void visualizeConvexHull(const TriangleCluster& cluster,
-                           const cv::Mat& map_points_3d,
-                           const cv::Mat& polygons_mesh,
-                           WidgetsMap* widgets);
-
-  /* ------------------------------------------------------------------------ */
-  // Remove widget. True if successful, false if not.
-  bool removeWidget(const std::string& widget_id);
-
-  /* ------------------------------------------------------------------------ */
-  // Visualize line widgets from plane to lmks.
-  // Point key is required to avoid duplicated lines!
-  void visualizePlaneConstraints(const PlaneId& plane_id,
-                                 const gtsam::Point3& normal,
-                                 const double& distance,
-                                 const LandmarkId& lmk_id,
-                                 const gtsam::Point3& point,
-                                 WidgetsMap* widgets);
-
-  /* ------------------------------------------------------------------------ */
-  // Remove line widgets from plane to lmks, for lines that are not pointing
-  // to any lmk_id in lmk_ids.
-  void removeOldLines(const LandmarkIds& lmk_ids);
-
-  /* ------------------------------------------------------------------------ */
-  // Remove line widgets from plane to lmks.
-  void removePlaneConstraintsViz(const PlaneId& plane_id);
-
-  /* ------------------------------------------------------------------------ */
-  // Remove plane widget.
-  void removePlane(const PlaneId& plane_index,
-                   const bool& remove_plane_label = true);
-
-  // Render window with drawn objects/widgets.
-  // @param wait_time Amount of time in milliseconds for the event loop to keep
-  // running.
-  // @param force_redraw If true, window renders.
-  void renderWindow(int wait_time = 1, bool force_redraw = true);
-
-  /* ------------------------------------------------------------------------ */
-  // Get a screenshot of the window.
-  void getScreenshot(const std::string& filename);
-
-  /* ------------------------------------------------------------------------ */
-  // Useful for when testing on servers without display screen.
-  void setOffScreenRendering();
-
-  /* ------------------------------------------------------------------------ */
-  // Record video sequence at a hardcoded directory relative to executable.
-  void recordVideo();
-
- private:
-  // Flags for visualization behaviour.
-  const BackendType backend_type_;
-
-  // Callbacks.
-  // Mesh 3d visualization properties setter callback.
-  Mesh3dVizPropertiesSetterCallback mesh3d_viz_properties_callback_;
-
-  std::deque<cv::Affine3d> trajectory_poses_3d_;
-
-  std::map<PlaneId, LineNr> plane_to_line_nr_map_;
-  PlaneIdMap plane_id_map_;
-  std::map<PlaneId, bool> is_plane_id_in_window_;
-
-  //! Colors
-  cv::viz::Color cloud_color_ = cv::viz::Color::white();
-
-  //! Logging instance.
-  std::unique_ptr<VisualizerLogger> logger_;
-
-  /* ------------------------------------------------------------------------ */
-  // Log mesh to ply file.
-  void logMesh(const cv::Mat& map_points_3d,
-               const cv::Mat& colors,
-               const cv::Mat& polygons_mesh,
-               const Timestamp& timestamp,
-               bool log_accumulated_mesh = false);
-
-  /* ------------------------------------------------------------------------ */
-  // Input the mesh points and triangle clusters, and
-  // output colors matrix for mesh visualizer.
-  // This will color the point with the color of the last plane having it.
-  void colorMeshByClusters(const std::vector<Plane>& planes,
-                           const cv::Mat& map_points_3d,
-                           const cv::Mat& polygons_mesh,
-                           cv::Mat* colors) const;
-
-  /* ------------------------------------------------------------------------ */
-  // Decide color of the cluster depending on its id.
-  void getColorById(const size_t& id, cv::viz::Color* color) const;
-
-  /* ------------------------------------------------------------------------ */
-  // Draw a line from lmk to plane center.
-  void drawLineFromPlaneToPoint(const std::string& line_id,
-                                const double& plane_n_x,
-                                const double& plane_n_y,
-                                const double& plane_n_z,
-                                const double& plane_d,
-                                const double& point_x,
-                                const double& point_y,
-                                const double& point_z,
-                                WidgetsMap* widgets);
-
-  /* ------------------------------------------------------------------------ */
-  // Update line from lmk to plane center.
-  void updateLineFromPlaneToPoint(const std::string& line_id,
-                                  const double& plane_n_x,
-                                  const double& plane_n_y,
-                                  const double& plane_n_z,
-                                  const double& plane_d,
-                                  const double& point_x,
-                                  const double& point_y,
-                                  const double& point_z,
-                                  WidgetsMap* widgets);
-};
-
-=======
->>>>>>> cb9bff65
 }  // namespace VIO