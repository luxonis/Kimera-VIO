/* ----------------------------------------------------------------------------
 * Copyright 2017, Massachusetts Institute of Technology,
 * Cambridge, MA 02139
 * All Rights Reserved
 * Authors: Luca Carlone, et al. (see THANKS for the full author list)
 * See LICENSE for the license information
 * -------------------------------------------------------------------------- */

/**
 * @file   Pipeline.h
 * @brief  Implements VIO pipeline workflow.
 * @author Antoni Rosinol
 */

#pragma once

#include <stddef.h>
#include <atomic>
#include <cstdlib>  // for srand()
#include <memory>
#include <thread>
#include <utility>  // for make_pair
#include <vector>

#include "kimera-vio/backend/VioBackEnd-definitions.h"
#include "kimera-vio/backend/VioBackEndModule.h"
#include "kimera-vio/dataprovider/DataProviderInterface-definitions.h"
#include "kimera-vio/dataprovider/DataProviderModule.h"
#include "kimera-vio/frontend/FeatureSelector.h"
#include "kimera-vio/frontend/StereoImuSyncPacket.h"
#include "kimera-vio/frontend/VisionFrontEndModule.h"
#include "kimera-vio/initial/InitializationBackEnd-definitions.h"
#include "kimera-vio/loopclosure/LoopClosureDetector.h"
#include "kimera-vio/mesh/MesherModule.h"
#include "kimera-vio/pipeline/Pipeline-definitions.h"
#include "kimera-vio/utils/ThreadsafeQueue.h"
#include "kimera-vio/visualizer/Visualizer3DModule.h"

namespace VIO {

class Pipeline {
 public:
  KIMERA_POINTER_TYPEDEFS(Pipeline);
  KIMERA_DELETE_COPY_CONSTRUCTORS(Pipeline);
  EIGEN_MAKE_ALIGNED_OPERATOR_NEW

 public:
  explicit Pipeline(const VioParams& params);

  virtual ~Pipeline();

  //! Callbacks to fill input queues.
  inline void fillLeftFrameQueue(Frame::UniquePtr left_frame) {
    CHECK(data_provider_module_);
    CHECK(left_frame);
    data_provider_module_->fillLeftFrameQueue(std::move(left_frame));
  }
  inline void fillRightFrameQueue(Frame::UniquePtr right_frame) {
    CHECK(data_provider_module_);
    CHECK(right_frame);
    data_provider_module_->fillRightFrameQueue(std::move(right_frame));
  }
  //! Fill one IMU measurement at a time.
  inline void fillSingleImuQueue(const ImuMeasurement& imu_measurement) {
    CHECK(data_provider_module_);
    data_provider_module_->fillImuQueue(imu_measurement);
  }
  //! Fill multiple IMU measurements in batch
  inline void fillMultiImuQueue(const ImuMeasurements& imu_measurements) {
    CHECK(data_provider_module_);
    data_provider_module_->fillImuQueue(imu_measurements);
  }

  // Run an endless loop until shutdown to visualize.
  bool spinViz();

  // Shutdown the pipeline once all data has been consumed.
  bool shutdownWhenFinished();

  // Shutdown processing pipeline: stops and joins threads, stops queues.
  // And closes logfiles.
  void shutdown();

  // Resumes all queues
  void resume();

  // Register external callback to output the VIO backend results.
  inline void registerBackendOutputCallback(
      const VioBackEndModule::OutputCallback& callback) {
    vio_backend_module_->registerCallback(callback);
  }

  // Register external callback to output the VIO frontend results.
  // TODO(marcus): once we have a base class for StereoVisionFrontend, we need 
  // that type to go here instead.
  inline void registerFrontendOutputCallback(
      const StereoVisionFrontEndModule::OutputCallback& callback) {
    vio_frontend_module_->registerCallback(callback);
  }

  // Register external callback to output mesher results.
  inline void registerMesherOutputCallback(
      const MesherModule::OutputCallback& callback) {
    mesher_module_->registerCallback(callback);
  }

  // Register external callback to output the LoopClosureDetector's results.
  inline void registerLcdOutputCallback(
      const LcdModule::OutputCallback& callback) {
    if (lcd_module_) {
      lcd_module_->registerCallback(callback);
    } else {
      LOG(ERROR) << "Attempt to register LCD/PGO callback, but no "
                 << "LoopClosureDetector member is active in pipeline.";
    }
  }

  /**
   * @brief spin Spin the whole pipeline by spinning the data provider
   * If in sequential mode, it will return for each spin.
   * If in parallel mode, it will not return until the pipeline is shutdown.
   * @return True if everything goes well.
   */
  bool spin() {
    // Feed data to the pipeline
    return data_provider_module_->spin();
  }

 private:
  // Spin the pipeline only once.
  void spinOnce(StereoImuSyncPacket::UniquePtr stereo_imu_sync_packet);

  // A parallel pipeline should always be able to run sequentially...
  void spinSequential();

 private:
  // Initialize random seed for repeatability (only on the same machine).
  // TODO Still does not make RANSAC REPEATABLE across different machines.
  inline void setDeterministicPipeline() const { srand(0); }

  // Initialize pipeline with desired option (flag).
  bool initialize(const StereoImuSyncPacket& stereo_imu_sync_packet);

  // Check if necessary to re-initialize pipeline.
  void checkReInitialize(const StereoImuSyncPacket& stereo_imu_sync_packet);

  // Initialize pipeline from ground truth pose.
  bool initializeFromGroundTruth(
      const StereoImuSyncPacket& stereo_imu_sync_packet,
      const VioNavState& initial_ground_truth_state);

  // Initialize pipeline from IMU readings only:
  //  - Guesses initial state assuming zero velocity.
  //  - Guesses IMU bias assuming steady upright vehicle.
  bool initializeFromIMU(const StereoImuSyncPacket& stereo_imu_sync_packet);

  // Initialize pipeline from online gravity alignment.
  bool initializeOnline(const StereoImuSyncPacket& stereo_imu_sync_packet);

  // Displaying must be done in the main thread.
  void spinDisplayOnce(const VisualizerOutput::Ptr& viz_output) const;

  StatusStereoMeasurements featureSelect(
      const VioFrontEndParams& tracker_params,
      const FeatureSelectorParams& feature_selector_params,
      const Timestamp& timestamp_k,
      const Timestamp& timestamp_lkf,
      const gtsam::Pose3& W_Pose_Blkf,
      double* feature_selection_time,
      std::shared_ptr<StereoFrame>& stereoFrame_km1,
      const StatusStereoMeasurements& smart_stereo_meas,
      int cur_kf_id,
      int save_image_selector,
      const gtsam::Matrix& curr_state_cov,
      const Frame& left_frame);

  // Launch different threads with processes.
  void launchThreads();

  // Launch frontend thread with process.
  void launchFrontendThread();

  // Launch remaining threads with processes.
  void launchRemainingThreads();

  // Shutdown processes and queues.
  void stopThreads();

  // Join threads to do a clean shutdown.
  void joinThreads();

<<<<<<< HEAD
  // Init Vio parameter
=======
 private:
  //! Callbacks.
  KeyframeRateOutputCallback keyframe_rate_output_callback_;

  //! Parameters
  // TODO(Toni): aren't all of these already in pipeline_params?
>>>>>>> c222351d
  VioBackEndParams::ConstPtr backend_params_;
  VioFrontEndParams frontend_params_;
  ImuParams imu_params_;
  BackendType backend_type_;
  bool parallel_run_;

  //! Definition of sensor rig used
  StereoCamera::UniquePtr stereo_camera_;

  //! Data provider.
  DataProviderModule::UniquePtr data_provider_module_;

  // TODO this should go to another class to avoid not having copy-ctor...
  //! Frontend.
  StereoVisionFrontEndModule::UniquePtr vio_frontend_module_;
  std::unique_ptr<FeatureSelector> feature_selector_;

  //! Stereo vision frontend payloads.
  StereoVisionFrontEndModule::InputQueue stereo_frontend_input_queue_;

  // Online initialization frontend queue.
  ThreadsafeQueue<InitializationInputPayload::UniquePtr>
      initialization_frontend_output_queue_;

  //! Backend
  VioBackEndModule::UniquePtr vio_backend_module_;

  //! Thread-safe queue for the backend.
  VioBackEndModule::InputQueue backend_input_queue_;

  //! Mesher
  MesherModule::UniquePtr mesher_module_;

  //! Loop Closure Detector
  LcdModule::UniquePtr lcd_module_;

  //! Visualizer
  VisualizerModule::UniquePtr visualizer_module_;

  // Shutdown switch to stop pipeline, threads, and queues.
  std::atomic_bool shutdown_ = {false};
  std::atomic_bool is_initialized_ = {false};
  std::atomic_bool is_launched_ = {false};

  // TODO(Toni): Remove this?
  int init_frame_id_;

  //! Threads.
  std::unique_ptr<std::thread> frontend_thread_ = {nullptr};
  std::unique_ptr<std::thread> backend_thread_ = {nullptr};
  std::unique_ptr<std::thread> mesher_thread_ = {nullptr};
  std::unique_ptr<std::thread> lcd_thread_ = {nullptr};
  std::unique_ptr<std::thread> visualizer_thread_ = {nullptr};

};

}  // namespace VIO<|MERGE_RESOLUTION|>--- conflicted
+++ resolved
@@ -189,16 +189,7 @@
   // Join threads to do a clean shutdown.
   void joinThreads();
 
-<<<<<<< HEAD
   // Init Vio parameter
-=======
- private:
-  //! Callbacks.
-  KeyframeRateOutputCallback keyframe_rate_output_callback_;
-
-  //! Parameters
-  // TODO(Toni): aren't all of these already in pipeline_params?
->>>>>>> c222351d
   VioBackEndParams::ConstPtr backend_params_;
   VioFrontEndParams frontend_params_;
   ImuParams imu_params_;
