--- conflicted
+++ resolved
@@ -49,7 +49,7 @@
 include(${CMAKE_CURRENT_SOURCE_DIR}/cmake/glog.cmake)
 
 ### Compile the code
-add_library(SparkVio SHARED
+add_library(sparkvio SHARED
   src/StereoVisionFrontEnd.cpp
   src/Tracker.cpp
   src/StereoFrame.cpp
@@ -71,7 +71,7 @@
   src/Visualizer3D.cpp "")
 
 # Add an alias so that library can be used inside the build tree, e.g. when testing
-add_library(SparkVio::SparkVio ALIAS SparkVio)
+add_library(SparkVio::SparkVio ALIAS sparkvio)
 
 ### Add source code for data provider.
 include(src/datasource/CMakeLists.txt)
@@ -88,7 +88,7 @@
 ### Add source code for common
 include(src/common/CMakeLists.txt)
 
-target_link_libraries(SparkVio
+target_link_libraries(sparkvio
   PRIVATE
     opengv
   PUBLIC
@@ -99,23 +99,19 @@
     gtsam
     gtsam_unstable
 )
-target_include_directories(SparkVio
+target_include_directories(sparkvio
   PUBLIC
     ${GTSAM_INCLUDE_DIR}
     $<BUILD_INTERFACE:${CMAKE_CURRENT_SOURCE_DIR}/src>
     $<INSTALL_INTERFACE:src>
   )
-<<<<<<< HEAD
-target_compile_options(SparkVio
-=======
 
 target_compile_options(sparkvio
->>>>>>> c6249bcc
   PRIVATE -Wall -pipe
   PRIVATE -march=native) # Remove these
-  
+
 # We would just need to say cxx_std_11 if we were using cmake 3.8
-target_compile_features(SparkVio PUBLIC
+target_compile_features(sparkvio PUBLIC
         cxx_auto_type cxx_constexpr cxx_range_for cxx_nullptr cxx_override ) # And many more
 
 add_executable(stereoVIO ./examples/stereoVIO.cpp)
@@ -129,9 +125,6 @@
 
 #add_executable(stereoVIOSimulation ./examples/stereoVIOSimulation.cpp)
 #target_link_libraries(stereoVIOSimulation PUBLIC SparkVio::SparkVio)
-
-add_executable(stereoVIOKitti ./examples/stereoVIOKitti.cpp)
-target_link_libraries(stereoVIOKitti PUBLIC SparkVio::SparkVio)
 
 ### Add testing
 # Download and unpack googletest at configure time
@@ -160,11 +153,6 @@
     include_directories("${gtest_SOURCE_DIR}/include"
                         "${gmock_SOURCE_DIR}/include")
 endif()
-
-# Include data directories for gtests.
-set(TEST_DATA_PATH "${CMAKE_CURRENT_SOURCE_DIR}/tests/data")
-configure_file(./tests/test_config.h.in ./tests/test_config.h)
-include_directories("${CMAKE_CURRENT_BINARY_DIR}/tests")
 
 # Generate gtests.
 include(CTest)
@@ -177,12 +165,11 @@
   tests/testGeneralParallelPlaneRegularBasicFactor.cpp
   tests/testGeneralParallelPlaneRegularTangentSpaceFactor.cpp
   tests/testImuFrontEnd.cpp
-  tests/testKittiDataProvider.cpp
-  #tests/testMesher.cpp
+  # tests/testMesher.cpp # rotten
   tests/testParallelPlaneRegularBasicFactor.cpp
   tests/testParallelPlaneRegularTangentSpaceFactor.cpp
   tests/testPointPlaneFactor.cpp
-  #tests/testRegularVioBackEnd.cpp
+  #tests/testRegularVioBackEnd.cpp # rotten
   tests/testRegularVioBackEndParams.cpp
   tests/testStereoFrame.cpp
   tests/testStereoVisionFrontEnd.cpp
@@ -196,10 +183,9 @@
   tests/testVioBackEndParams.cpp
   tests/testVioFrontEndParams.cpp
   tests/testVisualizer3D.cpp
-  #tests/testInitializationBackEnd.cpp
-  tests/testOnlineAlignment.cpp
   )
-target_link_libraries(testSparkVio gtest SparkVio::SparkVio)
+
+target_link_libraries(testSparkVio gtest_main SparkVio::SparkVio)
 
 if(CMAKE_VERSION VERSION_LESS 3.10)
   enable_testing()
@@ -296,7 +282,7 @@
 list(APPEND EXPORTED_DEPENDENCIES "glog::glog")
 list(APPEND EXPORTED_DEPENDENCIES "gflags::gflags")
 
-export(TARGETS SparkVio ${EXPORTED_DEPENDENCIES}
+export(TARGETS sparkvio ${EXPORTED_DEPENDENCIES}
        FILE SparkVioTargets.cmake)
 export(PACKAGE SparkVio)
 
