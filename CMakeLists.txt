cmake_minimum_required (VERSION 3.5)
project(kimera_vio VERSION 1.0 LANGUAGES CXX C)

# Make sure that custom modules like FindXXXX are found
# Prefer to use system installation of gflags/glog
set(GFLAGS_PREFER_EXPORTED_GFLAGS_CMAKE_CONFIGURATION TRUE)
set(GLOG_PREFER_EXPORTED_GLOG_CMAKE_CONFIGURATION TRUE)
list(INSERT CMAKE_MODULE_PATH 0 ${CMAKE_SOURCE_DIR}/cmake)

IF(APPLE)
    # Fix linking on 10.14+. See https://stackoverflow.com/questions/54068035
    LINK_DIRECTORIES(/usr/local/lib)
ENDIF()

if(NOT CMAKE_BUILD_TYPE)
  set(CMAKE_BUILD_TYPE Release)
endif()

message(STATUS "==============================================================")
message(STATUS "====================  Dependencies ===========================")

### System Dependencies
find_package(Boost REQUIRED COMPONENTS
  filesystem serialization regex timer date_time thread)
if(NOT TARGET Boost::boost)
  add_library(Boost::boost INTERFACE IMPORTED)
  set_target_properties(Boost::boost PROPERTIES
  INTERFACE_LINK_LIBRARIES "${Boost_LIBRARIES}"
  INTERFACE_INCLUDE_DIRECTORIES "${Boost_INCLUDE_DIRS}")
endif()

find_package(Gflags REQUIRED)
find_package(Glog 0.3.5 REQUIRED)
find_package(GTSAM REQUIRED)
find_package(opengv REQUIRED)
find_package(OpenCV REQUIRED)
find_package(DBoW2 REQUIRED)
if(NOT TARGET DBoW2::DBoW2)
  add_library(DBoW2::DBoW2 INTERFACE IMPORTED)
  set_target_properties(DBoW2::DBoW2 PROPERTIES
  INTERFACE_LINK_LIBRARIES "${DBoW2_LIBRARIES}"
  INTERFACE_INCLUDE_DIRECTORIES "${DBoW2_INCLUDE_DIRS}")
endif()
find_package(KimeraRPGO REQUIRED)
# Pangolin is optional
find_package(Pangolin QUIET)

include(VerifyGtsamConfig)
option(KIMERA_VERIFY_GTSAM_CONFIG "Check that GTSAM was compiled with the right options" ON)
if (KIMERA_VERIFY_GTSAM_CONFIG)
    verify_gtsam_config()
endif()

### External Dependencies
include(ExternalProject)

### Download and unzip the vocabularly file
if(NOT EXISTS ${CMAKE_CURRENT_SOURCE_DIR}/vocabulary/ORBvoc.yml)
  message(STATUS "Downloading vocabulary file from dropbox.")
  file(DOWNLOAD
       http://www.dropbox.com/s/lyo0qgbdxn6eg6o/ORBvoc.zip?dl=1
       ${CMAKE_CURRENT_SOURCE_DIR}/vocabulary/ORBvoc.zip
       SHOW_PROGRESS
       STATUS orbvoc_download_success
       TIMEOUT 60)
  if(orbvoc_download_success)
    message(STATUS "Unzipping vocabulary file.")

    execute_process(COMMAND ${CMAKE_COMMAND} -E tar xzf ${CMAKE_CURRENT_SOURCE_DIR}/vocabulary/ORBvoc.zip
                            WORKING_DIRECTORY ${CMAKE_CURRENT_SOURCE_DIR}/vocabulary/)
    message(STATUS "Moving vocabulary file.")
    execute_process(COMMAND ${CMAKE_COMMAND} -E copy_directory
                    ${CMAKE_CURRENT_SOURCE_DIR}/vocabulary/ORBvoc/
                    ${CMAKE_CURRENT_SOURCE_DIR}/vocabulary/)
    execute_process(COMMAND ${CMAKE_COMMAND} -E remove_directory ${CMAKE_CURRENT_SOURCE_DIR}/vocabulary/ORBvoc/)
  else(orbvoc_download_success)
    message(STATUS "Failed to download vocabulary file. Please download manually.")
  endif(orbvoc_download_success)
else()
  message(STATUS "Vocabulary file exists, will not download.")
endif()

### Compile the code
add_library(${PROJECT_NAME} SHARED "")

### Add source code for data provider.
add_subdirectory(include/kimera-vio/dataprovider)
add_subdirectory(src/dataprovider)
### Add source code for data provider.
add_subdirectory(include/kimera-vio/playground)
add_subdirectory(src/playground)
### Add source code for Frontend.
add_subdirectory(include/kimera-vio/frontend)
add_subdirectory(src/frontend)
### Add source code for Backend.
add_subdirectory(include/kimera-vio/backend)
add_subdirectory(src/backend)
### Add source code for factors
add_subdirectory(include/kimera-vio/factors)
add_subdirectory(src/factors)
### Add source code for mesh
add_subdirectory(include/kimera-vio/mesh)
add_subdirectory(src/mesh)
### Add source code for initialization
add_subdirectory(include/kimera-vio/initial)
add_subdirectory(src/initial)
### Add source code for utils
add_subdirectory(include/kimera-vio/utils)
add_subdirectory(src/utils)
### Add source code for pipeline
add_subdirectory(include/kimera-vio/pipeline)
add_subdirectory(src/pipeline)
### Add source code for common
add_subdirectory(include/kimera-vio/common)
add_subdirectory(src/common)
### Add source code for loopclosure
add_subdirectory(include/kimera-vio/loopclosure)
add_subdirectory(src/loopclosure)
### Add source code for logging
add_subdirectory(include/kimera-vio/logging)
add_subdirectory(src/logging)
### Add source code for imu Frontend
add_subdirectory(include/kimera-vio/imu-frontend)
add_subdirectory(src/imu-frontend)
### Add source code for visualizer.
add_subdirectory(include/kimera-vio/visualizer)
add_subdirectory(src/visualizer)
### Add source code for third_party
add_subdirectory(include/kimera-vio/third_party/triangle)
add_subdirectory(src/third_party/triangle)

target_link_libraries(${PROJECT_NAME}
  PRIVATE
    opengv
    DBoW2::DBoW2
    KimeraRPGO
  PUBLIC
    Boost::boost
    ${OpenCV_LIBRARIES}
    ${GFLAGS_LIBRARIES}
    ${GLOG_LIBRARIES}
    gtsam
    gtsam_unstable
)
target_include_directories(${PROJECT_NAME}
  PUBLIC
    ${OpenCV_INCLUDE_DIRS}
    ${GFLAGS_INCLUDE_DIRS}
    ${GLOG_INCLUDE_DIRS}
    ${GTSAM_INCLUDE_DIR}
    $<BUILD_INTERFACE:${CMAKE_CURRENT_LIST_DIR}/include>
    $<INSTALL_INTERFACE:include>
)

# Pangolin is optional
if(Pangolin_FOUND)
  target_link_libraries(${PROJECT_NAME}
    PUBLIC
      ${Pangolin_LIBRARIES}
  )
  target_include_directories(${PROJECT_NAME}
    PUBLIC
      ${Pangolin_INCLUDE_DIRS}
  )
  target_compile_definitions(${PROJECT_NAME} PRIVATE Pangolin_FOUND=1)
else(Pangolin_FOUND)
  message(STATUS "Pangolin not found.")
endif(Pangolin_FOUND)

target_compile_options(${PROJECT_NAME}
  PRIVATE -Wall -pipe
  PRIVATE -march=native
)

# We would just need to say cxx_std_11 if we were using cmake 3.8
target_compile_features(${PROJECT_NAME} PUBLIC
        cxx_auto_type cxx_constexpr cxx_range_for cxx_nullptr cxx_override)

# Add an alias so that library can be used inside the build tree,
# e.g. when testing
add_library(kimera_vio::kimera_vio ALIAS kimera_vio)

add_executable(stereoVIOEuroc ./examples/KimeraVIO.cpp)
target_link_libraries(stereoVIOEuroc PUBLIC kimera_vio::kimera_vio)

############################### TESTS ##########################################
### Add testing
option(KIMERA_BUILD_TESTS "Build tests" ON)
if(KIMERA_BUILD_TESTS)
  # Download and unpack googletest at configure time
  # TODO Consider doing the same for glog, gflags, although it might
  # make the command `cmake ..` a bit slow.
  configure_file(${CMAKE_CURRENT_SOURCE_DIR}/cmake/gtest.cmake
    external/googletest-download/CMakeLists.txt)
  execute_process(COMMAND "${CMAKE_COMMAND}" -G "${CMAKE_GENERATOR}" .
      WORKING_DIRECTORY "${CMAKE_BINARY_DIR}/external/googletest-download"
      OUTPUT_QUIET)
  execute_process(COMMAND "${CMAKE_COMMAND}" --build .
      WORKING_DIRECTORY "${CMAKE_BINARY_DIR}/external/googletest-download"
      OUTPUT_QUIET)

  # Prevent GoogleTest from overriding our compiler/linker options
  # when building with Visual Studio
  set(gtest_force_shared_crt ON CACHE BOOL "" FORCE)

  # Add googletest directly to our build. This adds
  # the following targets: gtest, gtest_main, gmock
  # and gmock_main
  # Exclude these targets from installation with EXCLUDE_FROM_ALL
  # Check issue: https://github.com/google/googletest/issues/868
  add_subdirectory("${CMAKE_BINARY_DIR}/external/googletest-src"
                   "${CMAKE_BINARY_DIR}/external/googletest-build"
                   EXCLUDE_FROM_ALL)

  # The gtest/gmock targets carry header search path
  # dependencies automatically when using CMake 2.8.11 or
  # later. Otherwise we have to add them here ourselves.
  if(CMAKE_VERSION VERSION_LESS 2.8.11)
      include_directories("${gtest_SOURCE_DIR}/include"
                          "${gmock_SOURCE_DIR}/include")
  endif()

  # Generate gtests.
  include(CTest)
  add_executable(testKimeraVIO
    tests/testKimeraVIO.cpp
    tests/testStereoImuPipeline.cpp
    tests/testEurocPlayground.cpp
    tests/testCamera.cpp # NEEDS UPDATE
    tests/testCrossCorrelation.cpp
    tests/testStereoCamera.cpp # NEEDS UPDATE
    tests/testCameraParams.cpp
    tests/testCodesignIdeas.cpp
    tests/testFrame.cpp # NEEDS UPDATE
    tests/testRgbdCamera.cpp
    tests/testGeneralParallelPlaneRegularBasicFactor.cpp
    tests/testGeneralParallelPlaneRegularTangentSpaceFactor.cpp
    tests/testImuFrontend.cpp
    tests/testImuParams.cpp
    # tests/testKittiDataProvider.cpp # TODO
    tests/testLoopClosureDetector.cpp
    tests/testLogger.cpp
    tests/testMesher.cpp # rotten
    tests/testMesh.cpp
    tests/testMeshUtils.cpp
    tests/testMeshOptimization.cpp
    tests/testMonoProvider.cpp
    tests/testParallelMonoProvider.cpp
    tests/testParallelPlaneRegularBasicFactor.cpp
    tests/testParallelPlaneRegularTangentSpaceFactor.cpp
    tests/testParallelStereoProvider.cpp
    tests/testPointPlaneFactor.cpp
    #tests/testRegularVioBackend.cpp # rotten
    tests/testRegularVioBackendParams.cpp
    tests/testStereoFrame.cpp # NEEDS UPDATE
    tests/testStereoMatcher.cpp
    tests/testStereoProvider.cpp
    tests/testStereoVisionImuFrontend.cpp # NEEDS UPDATE
    tests/testTemporalCalibration.cpp
    tests/testUndistortRectifier.cpp
    tests/testThreadsafeImuBuffer.cpp
    tests/testThreadsafeQueue.cpp
    tests/testThreadsafeTemporalBuffer.cpp
    tests/testTimer.cpp
    tests/testTracker.cpp # NEEDS UPDATE
    tests/testUtilsOpenCV.cpp
    tests/testUtilsNumerical.cpp
    tests/testInitializationFromImu.cpp
    tests/testVioBackend.cpp
    tests/testVioBackendParams.cpp
    tests/testVioParams.cpp
    tests/testVisionImuFrontendParams.cpp
    tests/testFeatureDetectorParams.cpp
    tests/testVisualizer3D.cpp # NEEDS UPDATE
    tests/testOnlineAlignment.cpp
    tests/testOpticalFlowPredictor.cpp
    )
<<<<<<< HEAD
  target_link_libraries(testKimeraVIO gtest kimera_vio::kimera_vio DBoW2::DBoW2)
=======
  target_link_libraries(testKimeraVIO gtest gmock kimera_vio::kimera_vio)
>>>>>>> cfe6c2b6

  if(CMAKE_VERSION VERSION_LESS 3.10)
    enable_testing()
    include(FindGTest)
    gtest_add_tests(testKimeraVIO "" AUTO)
  else()
    include(GoogleTest)
    gtest_discover_tests(testKimeraVIO)
  endif()
endif(KIMERA_BUILD_TESTS)

############################### INSTALL/EXPORT #################################
## We install the export that we defined above
## Export the targets to a script
## This will install the import script kimera_vioTargets.cmake
## When findpackaged by other scripts, it will load the targets defined
## in the export kimera_vio-export.
include(CMakePackageConfigHelpers)
write_basic_package_version_file(
  ${CMAKE_CURRENT_BINARY_DIR}/kimera_vioConfigVersion.cmake
  VERSION ${PROJECT_VERSION}
  COMPATIBILITY AnyNewerVersion
)

# Create kimera_vioConfig.cmake with extra info from kimera_vioConfig.cmake.in
# This file is necessary to find_package the library kimera_vio.
set(INSTALL_CONFIGDIR lib/cmake/kimera_vio)
configure_package_config_file(
  ${CMAKE_CURRENT_LIST_DIR}/cmake/kimera_vioConfig.cmake.in
  ${CMAKE_CURRENT_BINARY_DIR}/kimera_vioConfig.cmake
  INSTALL_DESTINATION ${INSTALL_CONFIGDIR}
)

option(EXPORT_KIMERA "Export kimera_vio instead of installing it." OFF)
if(EXPORT_KIMERA)
  export(TARGETS ${PROJECT_NAME}
         FILE kimera_vioTargets.cmake)
       export(PACKAGE ${PROJECT_NAME})
else(EXPORT_KIMERA)
  include(GNUInstallDirs)
  ## First of all, we need to install the library itself.
  install(TARGETS ${PROJECT_NAME}
      EXPORT kimera_vio-export
      LIBRARY DESTINATION lib
      ARCHIVE DESTINATION lib
      # Perhaps use this, instead of installing include dir
      #PUBLIC_HEADER DESTINATION include
      INCLUDES DESTINATION include # We need this right?
      RUNTIME DESTINATION bin
  )
  install(EXPORT kimera_vio-export
    FILE
      kimera_vioTargets.cmake
    DESTINATION
      ${INSTALL_CONFIGDIR}
  )
  # Install header files
  install(DIRECTORY ${CMAKE_CURRENT_LIST_DIR}/include/
    DESTINATION include
    FILES_MATCHING PATTERN "*.h")

  ## Install the config and configversion
  install(FILES
      ${CMAKE_CURRENT_BINARY_DIR}/kimera_vioConfig.cmake
      ${CMAKE_CURRENT_BINARY_DIR}/kimera_vioConfigVersion.cmake
      ${CMAKE_CURRENT_LIST_DIR}/cmake/FindGflags.cmake
      ${CMAKE_CURRENT_LIST_DIR}/cmake/FindGlog.cmake
      DESTINATION ${INSTALL_CONFIGDIR}
  )
endif(EXPORT_KIMERA)

################################################################################
# Print configuration variables
message(STATUS "===============================================================")
message(STATUS "================  Configuration Options  ======================")
message(STATUS "CMAKE_CXX_COMPILER_ID type                : ${CMAKE_CXX_COMPILER_ID}")
message(STATUS "CMAKE_CXX_COMPILER_VERSION                : ${CMAKE_CXX_COMPILER_VERSION}")
message(STATUS "Build flags                                               ")
if(NOT MSVC AND NOT XCODE_VERSION)
    message(STATUS "  Build type                              : ${CMAKE_BUILD_TYPE}")
    if (NOT ${CMAKE_BUILD_TYPE} STREQUAL "Release")
      message(WARNING "  Build type is not in RELEASE, this will slow down the code.")
    endif()
    message(STATUS "  C compilation flags (Release)           : ${CMAKE_C_FLAGS} ${CMAKE_C_FLAGS_RELEASE}")
    message(STATUS "  C++ compilation flags (Release)         : ${CMAKE_CXX_FLAGS} ${CMAKE_CXX_FLAGS_RELEASE}")
endif()<|MERGE_RESOLUTION|>--- conflicted
+++ resolved
@@ -275,11 +275,7 @@
     tests/testOnlineAlignment.cpp
     tests/testOpticalFlowPredictor.cpp
     )
-<<<<<<< HEAD
-  target_link_libraries(testKimeraVIO gtest kimera_vio::kimera_vio DBoW2::DBoW2)
-=======
-  target_link_libraries(testKimeraVIO gtest gmock kimera_vio::kimera_vio)
->>>>>>> cfe6c2b6
+  target_link_libraries(testKimeraVIO gtest gmock kimera_vio::kimera_vio DBoW2::DBoW2)
 
   if(CMAKE_VERSION VERSION_LESS 3.10)
     enable_testing()
