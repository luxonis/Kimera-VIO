/* ----------------------------------------------------------------------------
 * Copyright 2017, Massachusetts Institute of Technology,
 * Cambridge, MA 02139
 * All Rights Reserved
 * Authors: Luca Carlone, et al. (see THANKS for the full author list)
 * See LICENSE for the license information
 * -------------------------------------------------------------------------- */

/**
 * @file   OnlineGravityAlignment.cpp
 * @brief  Contains initial Online Gravity Alignment functions.
 * @author Sandro Berchier
 * @author Luca Carlone
 */

#include <gflags/gflags.h>
#include <glog/logging.h>

#include "utils/Timer.h"

#include "OnlineGravityAlignment.h"

namespace VIO {

// TODO(Sandro): Retract velocities and poses from last optimization
// TODO(Sandro): Check conventions
// TODO(Sandro): Setup unit test
// TODO(Sandro): Why are we not iterating also the tangent basis??
// TODO(Sandro): Insert check before gravity refinement

/* -------------------------------------------------------------------------- */
// Constructor for visual inertial alignment.
// [in] estimated camera poses in initial body frame.
// [in] delta timestamps of camera frames.
// [in] pre-integrations performed in visual frontend.
// [in] global gravity vector in world frame.
OnlineGravityAlignment::OnlineGravityAlignment(
    const AlignmentPoses &estimated_body_poses,
    const std::vector<double> &delta_t_camera,
    const AlignmentPims &pims,
    const gtsam::Vector3 &g_world)
    : estimated_body_poses_(estimated_body_poses),
      delta_t_camera_(delta_t_camera), pims_(pims),
      g_world_(g_world) {}

/* -------------------------------------------------------------------------- */
// Performs visual-inertial alignment and gravity estimate.
// [out] initial gyro bias estimate
// [out] estimate of gravity vector in initial body pose (g_b0).
bool OnlineGravityAlignment::alignVisualInertialEstimates(
<<<<<<< HEAD
    gtsam::Vector3 *gyro_bias, gtsam::Vector3 *g_iter,
    gtsam::Pose3 *init_pose) {
=======
            gtsam::Vector3 *gyro_bias,
            gtsam::Vector3 *g_iter) {
>>>>>>> c2fed880
  VLOG(5) << "Online gravity alignment called.";
  VisualInertialFrames vi_frames;
  CHECK_DOUBLE_EQ(gyro_bias->norm(), 0.0);

  // Construct set of frames for linear alignment
  constructVisualInertialFrames(estimated_body_poses_, delta_t_camera_,
                                pims_, &vi_frames);

  // Estimate gyroscope bias
  CHECK(estimateGyroscopeBias(vi_frames, gyro_bias));

  // Update delta states with corrected bias
  updateDeltaStates(pims_, *gyro_bias, &vi_frames);

  // Align visual and inertial estimates
  if (alignEstimatesLinearly(vi_frames, g_world_, g_iter)) {
    // Align gravity vectors and estimate initial pose
    *init_pose = UtilsOpenCV::AlignGravityVectors(*g_iter, g_world_, false);
    // Log and return
    LOG(ERROR) << "Online gravity alignment successful:\n" << *init_pose;
    return true;
  } else {
    LOG(WARNING) << "Online gravity alignment successful.";
    return false;
  }
}

/* -------------------------------------------------------------------------- */
// This function creates the frame objects used in the alignment.
// It populates the camera poses, delta pre-integrations and jacobian.
// [in] vector of estimated camera poses from Bundle-Adjustment.
// [in] vector of delta_t in camera frames.
// [in] vector of pre-integrations from visual-frontend.
// [out] vector of frames used for initial alignment.
void OnlineGravityAlignment::constructVisualInertialFrames(
    const AlignmentPoses &estimated_body_poses,
    const std::vector<double> &delta_t_camera,
    const AlignmentPims &pims,
    VisualInertialFrames *vi_frames) {
  CHECK_EQ(estimated_body_poses.size()-1, delta_t_camera.size());
  CHECK_EQ(delta_t_camera.size(), pims.size());
  vi_frames->clear();

  // Create initialization frames
  for (int i = 0; i < pims.size(); i++) {
    // Get bk_gamma_bkp1, bk_alpha_bkp1, bk_beta_bkp1
    // pim.deltaXij() corresponds to bodyLkf_X_bodyK_imu
    gtsam::NavState delta_state(pims.at(i).deltaXij());
    // Get delta_time_pim = t_kp1-t_k
    const double delta_t_pim = pims.at(i).deltaTij();
    // Get pre-integration Jacobian wrt. gyro_bias (dPIM = J * dbg)
    gtsam::Matrix dbg_J_dPIM = pims.at(i).preintegrated_H_biasOmega();
    // Get rotation Jacobian wrt. gyro_bias (dR_bkp1 = J * dbg_bkp1)
    gtsam::Matrix3 dbg_Jacobian_dR = gtsam::sub(dbg_J_dPIM, 0, 3, 0, 3);

<<<<<<< HEAD
    if(abs(delta_t_pim - delta_t_camera.at(i)) > 1e-3) {
      LOG(ERROR) << "Large discrepancy in dt at frame: " << i
                 << "\ndelta_pim: " << delta_t_pim
                 << "\ndelta_cam: " << delta_t_camera.at(i);
    }

=======
    CHECK_GE(1e-3, abs(delta_t_pim - delta_t_camera.at(i)));
>>>>>>> c2fed880
    // Create frame with b0_T_bkp1, b0_T_bk, dt_bk_cam,
    // dbg_Jacobian_dR_bk, dt_bk_imu
    VisualInertialFrame frame_i(estimated_body_poses.at(i + 1),
                           estimated_body_poses.at(i),
                           delta_t_camera.at(i),
                           delta_state,
                           dbg_Jacobian_dR,
                           delta_t_pim);
    vi_frames->push_back(frame_i);
  }
}

/* -------------------------------------------------------------------------- */
// Estimate gyroscope bias by minimizing square of rotation error
// between the pre-integrated rotation constraint between frames
// and the estimated rotation between frames from Bundle-Adjustment.
// [in] frames containing pim constraints and body poses.
// [out] new estimated value for gyroscope bias.
bool OnlineGravityAlignment::estimateGyroscopeBias(
          const VisualInertialFrames &vi_frames,
          gtsam::Vector3 *gyro_bias) {

  // Create Gaussian Graph with unit noise
  gtsam::GaussianFactorGraph gaussian_graph;
  auto noise = gtsam::noiseModel::Unit::Create(3);

  // Loop through all initialization frame
  for (int i = 0; i < vi_frames.size(); i++) {
    auto frame_i = std::next(vi_frames.begin(), i);
    // Compute rotation error between pre-integrated and visual estimates
    gtsam::Rot3 bkp1_error_bkp1(frame_i->bk_gamma_bkp1().transpose() *
                                frame_i->bk_R_bkp1());
    // Compute rotation error in canonical coordinates (dR_bkp1)
    gtsam::Vector3 dR = gtsam::Rot3::Logmap(bkp1_error_bkp1);
    // Get rotation Jacobian wrt. gyro_bias (dR_bkp1 = J * dbg_bkp1)
    gtsam::Matrix3 dbg_J_dR = frame_i->dbg_jacobian_dR();
    // Insert Jacobian Factor in Gaussian Graph
    gaussian_graph.add(gtsam::Symbol('dbg', 0), dbg_J_dR, dR, noise);

    // Logging of variables inserted in the graph
    VLOG(10) << "Frame: " << (i + 1) << "\ndt_cam: (s)\n" << frame_i->cam_dt()
            << "\ndt_pim: (s)\n" << frame_i->pim_dt() << "\ncam bk_R_bkp1:\n"
            << frame_i->bk_R_bkp1() << "\npim bk_gamma_bkp1:\n"
            << frame_i->bk_gamma_bkp1() << "\nbk_error_bk:\n" << bkp1_error_bkp1;
  }

  // Optimize Gaussian Graph and get solution
  gtsam::VectorValues solution = gaussian_graph.optimize();
  gtsam::Vector3 delta_bg  = solution.at(gtsam::Symbol('dbg', 0));

  // Adapt gyroscope bias
  *gyro_bias += delta_bg;

  // Logging of solution
  if (VLOG_IS_ON(5)) { gaussian_graph.print("\nGaussian Factor graph:\n"); }
  LOG(ERROR) << "\nGyro bias estimation:\n" << delta_bg;

  // TODO(Sandro): Implement check on quality of estimate
  return true;
}

/* -------------------------------------------------------------------------- */
// Corrects pre-integrated delta states with the gyro bias estimate.
// It uses a first-order approximation around the gyro bias estimate.
// [in] vector of pre-integrations from visual-frontend.
// [in] new estimated value for gyroscope bias.
// [out] updated vector of frames used for initial alignment.
void OnlineGravityAlignment::updateDeltaStates(const AlignmentPims &pims,
                                               const gtsam::Vector3 &gyro_bias,
                                               VisualInertialFrames *vi_frames) {
  CHECK_EQ(vi_frames->size(), pims.size());

  // Repropagate measurements with first order approximation
  for (int i = 0; i < vi_frames->size(); i++) {
    // Update pre-integration with first-order approximation
    gtsam::Vector9 correct_preintegrated = pims.at(i).biasCorrectedDelta(
        gtsam::imuBias::ConstantBias(Vector3::Zero(), gyro_bias));
    // Retract delta state
    const gtsam::NavState bk_delta_state_bkp1 =
        gtsam::NavState().retract(correct_preintegrated);
    // Update value for delta_state in frames
    vi_frames->at(i).updateDeltaState(bk_delta_state_bkp1);
  }
}

/* -------------------------------------------------------------------------- */
// Align visual-inertial estimates and compute gravity vector
// in initial body frame.
// [in] set of visual inertial frames for alignment.
// [in] global gravity value for alignment.
// [out] gravity vector expressed in initial body frame.
bool OnlineGravityAlignment::alignEstimatesLinearly(
    const VisualInertialFrames &vi_frames, const gtsam::Vector3 &g_world,
    gtsam::Vector3 *g_iter) {

  // Create Gaussian Graph with unit noise
  gtsam::GaussianFactorGraph gaussian_graph;
  auto noise = gtsam::noiseModel::Unit::Create(3);
  // Loop through all frames
  for (int i = 0; i < vi_frames.size(); i++) {
    auto frame_i = std::next(vi_frames.begin(), i);

    // Add binary factor for position constraint
    gaussian_graph.add(gtsam::Symbol('b0_V_bk', i), frame_i->A_11(),
                      gtsam::Symbol('g_b0', 0), frame_i->A_13(),
                      frame_i->b_1(), noise);

    // Add ternary factor for velocity constraint
    gaussian_graph.add(gtsam::Symbol('b0_V_bk', i), frame_i->A_21(),
                      gtsam::Symbol('b0_V_bk', i+1), frame_i->A_22(),
                      gtsam::Symbol('g_b0', 0), frame_i->A_23(),
                      frame_i->b_2(), noise);

    LOG(ERROR) << "\nA11:\n" << frame_i->A_11()
      << "\nA13:\n" << frame_i->A_13() << "\nb1:\n" << frame_i->b_1()
      << "\nA21:\n" << frame_i->A_21() << "\nA22:\n" << frame_i->A_22()
      << "\nA23:\n" << frame_i->A_23() << "\nb2:\n" << frame_i->b_2();
  }

  // Optimize Gaussian Graph and get solution
  gtsam::VectorValues solution = gaussian_graph.optimize();
  gtsam::Vector3 g_b0  = solution.at(gtsam::Symbol('g_b0', 0));

  // Logging of solution
  if (VLOG_IS_ON(5)) { gaussian_graph.print("\nGaussian Factor graph:\n"); }
  LOG(ERROR) << "Initial gravity estimate:\n" << g_b0
            << " with norm: " << g_b0.norm();

  // TODO(Sandro): Remove this
  // Retract velocities
  std::vector<gtsam::Vector3> velocities;
  velocities.clear();
  for (int i=0; i < vi_frames.size(); i++) {
    velocities.push_back(solution.at(gtsam::Symbol('b0_V_bk', i)));
    LOG(ERROR) << "\nVelocity at: " << i << " :\n" << velocities.back();
  }

  // Refine gravity alignment if necessary
  if (abs(g_b0.norm() - g_world.norm()) > 1e-2)
    refineGravity(vi_frames, g_world, &g_b0);

  // Return true if successful
  *g_iter = g_b0;
  return true;
}

/* -------------------------------------------------------------------------- */
// Creates tangent basis to input vector.
// [in] Vector for which tangent basis is desired.
// [return] Tangent basis spanned by orthogonal basis to input vector.
gtsam::Matrix OnlineGravityAlignment::createTangentBasis(const gtsam::Vector3 &g0) {

  // Vectors b, c
  gtsam::Vector3 b, c;

  // Set a as g0 normalized
  gtsam::Vector3 a(g0.normalized());

  // Look for b orthogonal to a
  gtsam::Vector3 tmp(0, 0, 1);
  if (a == tmp)
    tmp << (1, 0, 0);
  b = (tmp - a * (a.transpose() * tmp)).normalized();

  // C orthogonal to b and a
  c = a.cross(b);

  // Tangent basis spanned by b, c
  gtsam::Matrix bc(3,2);
  bc.block<3, 1>(0, 0) = b;
  bc.block<3, 1>(0, 1) = c;

  // Return tangent basis
  return bc;
}

/* -------------------------------------------------------------------------- */
// Refines gravity alignment by imposing norm of gravity vector iteratively.
// [in] set of visual inertial frames for alignment.
// [in] global gravity value for alignment.
// [out] gravity vector expressed in initial body frame.
void OnlineGravityAlignment::refineGravity(const VisualInertialFrames &vi_frames,
                                           const gtsam::Vector3 &g_world,
                                           gtsam::Vector3 *g_iter) {
  // Define current gravity estimate (normalized)
  gtsam::Vector3 g0 = g_iter->normalized() * g_world.norm();

  // Create tangent basis to g (g = g0 + txty*dxdy)
  gtsam::Matrix txty = createTangentBasis(g0);

  // Multiple iterations till convergence
  int n_iterations = 4;
  for (int l=0; l < n_iterations; l++) {
    // Create Gaussian Graph with unit noise
    gtsam::GaussianFactorGraph gaussian_graph;
    auto noise = gtsam::noiseModel::Unit::Create(3);

    // Loop through all frames
    for (int i = 0; i < vi_frames.size(); i++) {
      auto frame_i = std::next(vi_frames.begin(), i);

      // Apply tangent basis to g (g = g0 + txty*dxdy)
      gtsam::Matrix A_13_tangent = frame_i->A_13()*txty;
      gtsam::Vector3 b_1_tangent = frame_i->b_1() - frame_i->A_13()*g0;

      // Add binary factor for position constraint
      gaussian_graph.add(gtsam::Symbol('b0_V_bk', i), frame_i->A_11(),
                        gtsam::Symbol('dxdy', 0), A_13_tangent,
                        b_1_tangent, noise);

      // Apply tangent basis to g (g = g0 + txty*dxdy)
      gtsam::Matrix A_23_tangent = frame_i->A_23()*txty;
      gtsam::Vector3 b_2_tangent = frame_i->b_2() - frame_i->A_23()*g0;

      // Add ternary factor for velocity constraint
      gaussian_graph.add(gtsam::Symbol('b0_V_bk', i), frame_i->A_21(),
                        gtsam::Symbol('b0_V_bk', i+1), frame_i->A_22(),
                        gtsam::Symbol('dxdy', 0), A_23_tangent,
                        b_2_tangent, noise);
    }

    // Optimize Gaussian Graph and get solution
    gtsam::VectorValues solution = gaussian_graph.optimize();
    auto dxdy  = solution.at(gtsam::Symbol('dxdy', 0));

    // Compute new g estimate
    g0 = (g0 + txty*dxdy).normalized()*g_world.norm();
  }

  // Retract velocities
  /*std::vector<gtsam::Vector3> velocities;
  velocities.clear();
  for (int i=0; i < vi_frames.size(); i++) {
    velocities.push_back(solution.at(gtsam::Symbol('b0_V_bk', i)));
    LOG(INFO) << "\nVelocity at: " << i << " :\n" << velocities.back();
  } */

  // Logging of solution
  LOG(INFO) << "Final gravity estimate:\n" << g0
            << " with norm: " << g0.norm();
}

} // namespace VIO<|MERGE_RESOLUTION|>--- conflicted
+++ resolved
@@ -48,13 +48,8 @@
 // [out] initial gyro bias estimate
 // [out] estimate of gravity vector in initial body pose (g_b0).
 bool OnlineGravityAlignment::alignVisualInertialEstimates(
-<<<<<<< HEAD
     gtsam::Vector3 *gyro_bias, gtsam::Vector3 *g_iter,
     gtsam::Pose3 *init_pose) {
-=======
-            gtsam::Vector3 *gyro_bias,
-            gtsam::Vector3 *g_iter) {
->>>>>>> c2fed880
   VLOG(5) << "Online gravity alignment called.";
   VisualInertialFrames vi_frames;
   CHECK_DOUBLE_EQ(gyro_bias->norm(), 0.0);
@@ -110,16 +105,7 @@
     // Get rotation Jacobian wrt. gyro_bias (dR_bkp1 = J * dbg_bkp1)
     gtsam::Matrix3 dbg_Jacobian_dR = gtsam::sub(dbg_J_dPIM, 0, 3, 0, 3);
 
-<<<<<<< HEAD
-    if(abs(delta_t_pim - delta_t_camera.at(i)) > 1e-3) {
-      LOG(ERROR) << "Large discrepancy in dt at frame: " << i
-                 << "\ndelta_pim: " << delta_t_pim
-                 << "\ndelta_cam: " << delta_t_camera.at(i);
-    }
-
-=======
     CHECK_GE(1e-3, abs(delta_t_pim - delta_t_camera.at(i)));
->>>>>>> c2fed880
     // Create frame with b0_T_bkp1, b0_T_bk, dt_bk_cam,
     // dbg_Jacobian_dR_bk, dt_bk_imu
     VisualInertialFrame frame_i(estimated_body_poses.at(i + 1),
