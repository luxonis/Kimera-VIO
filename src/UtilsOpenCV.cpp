/* ----------------------------------------------------------------------------
 * Copyright 2017, Massachusetts Institute of Technology,
 * Cambridge, MA 02139
 * All Rights Reserved
 * Authors: Luca Carlone, et al. (see THANKS for the full author list)
 * See LICENSE for the license information
 * -------------------------------------------------------------------------- */

/**
 * @file   UtilsOpenCV.cpp
 * @brief  Utilities to interface GTSAM with OpenCV
 * @author Antoni Rosinol, Luca Carlone
 */

#include <UtilsOpenCV.h>

#include <stdlib.h>
#include <sys/time.h>
#include <fstream>
#include <iomanip>
#include <sstream>

#include <opengv/point_cloud/methods.hpp>

#include <gtsam/base/Matrix.h>
#include <gtsam/base/Vector.h>
#include <gtsam/geometry/Cal3DS2.h>
#include <gtsam/geometry/Cal3_S2.h>
#include <gtsam/geometry/Point2.h>
#include <gtsam/geometry/Point3.h>
#include <gtsam/geometry/Pose3.h>
#include <gtsam/navigation/ImuBias.h>

#include <opencv2/features2d/features2d.hpp>
#include <opencv2/highgui/highgui.hpp>
#include <opencv2/imgproc/imgproc.hpp>
#include <opencv2/opencv.hpp>

namespace VIO {

/* -------------------------------------------------------------------------- */
std::string UtilsOpenCV::typeToString(int type) {
  std::string r;
  uchar depth = type & CV_MAT_DEPTH_MASK;
  uchar chans = 1 + (type >> CV_CN_SHIFT);
  switch (depth) {
    case CV_8U:
      r = "8U";
      break;
    case CV_8S:
      r = "8S";
      break;
    case CV_16U:
      r = "16U";
      break;
    case CV_16S:
      r = "16S";
      break;
    case CV_32S:
      r = "32S";
      break;
    case CV_32F:
      r = "32F";
      break;
    case CV_64F:
      r = "64F";
      break;
    default:
      r = "User";
      break;
  }
  r += "C";
  r += (chans + '0');
  return r;
}

/* -------------------------------------------------------------------------- */
// Open files with name output_filename, and checks that it is valid
void UtilsOpenCV::OpenFile(const std::string& output_filename,
                           std::ofstream& outputFile, bool append_mode) {
  outputFile.open(output_filename.c_str(),
                  append_mode ? std::ios_base::app : std::ios_base::out);
  outputFile.precision(20);
  if (!outputFile.is_open()) {
    std::cout << "Cannot open file: " << output_filename << std::endl;
    throw std::runtime_error("OpenFile: cannot open the file!!!");
  }
}
/* -------------------------------------------------------------------------- */
// compares 2 cv::Mat
bool UtilsOpenCV::CvMatCmp(const cv::Mat mat1, const cv::Mat mat2,
                           const double tol) {
  // treat two empty mat as identical as well
  if (mat1.empty() && mat2.empty()) {
    std::cout << "CvMatCmp: asked comparison of 2 empty matrices" << std::endl;
    return true;
  }
  // if dimensionality of two mats are not identical, these two mats are not
  // identical
  if (mat1.cols != mat2.cols || mat1.rows != mat2.rows ||
      mat1.dims != mat2.dims) {
    return false;
  }

  // Compare the two matrices!
  cv::Mat diff = mat1 - mat2;
  return cv::checkRange(diff, true, 0, -tol, tol);
}
/* -------------------------------------------------------------------------- */
// comparse 2 cvPoints
bool UtilsOpenCV::CvPointCmp(const cv::Point2f& p1, const cv::Point2f& p2,
                             const double tol) {
  return std::abs(p1.x - p2.x) <= tol && std::abs(p1.y - p2.y) <= tol;
}
/* -------------------------------------------------------------------------- */
// converts a vector of 16 elements listing the elements of a 4x4 3D pose matrix
// by rows into a pose3 in gtsam
gtsam::Pose3 UtilsOpenCV::Vec2pose(const std::vector<double>& vecRows,
                                   const int n_rows, const int n_cols) {
  if (n_rows != 4 || n_cols != 4)
    throw std::runtime_error("Vec2pose: wrong dimension!");

  gtsam::Matrix T_BS_mat(n_rows, n_cols);  // allocation
  int idx = 0;
  for (int r = 0; r < n_rows; r++) {
    for (int c = 0; c < n_cols; c++) {
      T_BS_mat(r, c) = vecRows[idx];
      idx++;
    }
  }
  return gtsam::Pose3(T_BS_mat);
}
/* -------------------------------------------------------------------------- */
// Converts a gtsam pose3 to a 3x3 rotation matrix and translation vector
// in opencv format (note: the function only extracts R and t, without changing
// them)
std::pair<cv::Mat, cv::Mat> UtilsOpenCV::Pose2cvmats(const gtsam::Pose3& pose) {
  gtsam::Matrix3 rot = pose.rotation().matrix();
  cv::Mat R = cv::Mat(3, 3, CV_64F);
  for (int r = 0; r < 3; r++) {
    for (int c = 0; c < 3; c++) {
      R.at<double>(r, c) = rot(r, c);
    }
  }
  gtsam::Vector3 tran = pose.translation();
  cv::Mat T = cv::Mat(3, 1, CV_64F);
  for (int r = 0; r < 3; r++) T.at<double>(r, 0) = tran(r);

  return std::make_pair(R, T);
}
/* -------------------------------------------------------------------------- */
// Converts a gtsam pose3 to a opencv Affine3d
cv::Affine3f UtilsOpenCV::Pose2Affine3f(const gtsam::Pose3& pose) {
  gtsam::Matrix4 Agtsam = pose.matrix();
  cv::Mat RT(4, 4, CV_32FC1);  // 4x4
  // [R t ; 0 1]
  for (int i = 0; i < 4; i++) {
    for (int j = 0; j < 4; j++) RT.at<float>(i, j) = float(Agtsam(i, j));
  }
  cv::Affine3f A(RT);
  return A;
}
/* -------------------------------------------------------------------------- */
// Converts a rotation matrix and translation vector from opencv to gtsam pose3
gtsam::Pose3 UtilsOpenCV::Cvmats2pose(const cv::Mat& R, const cv::Mat& T) {
  gtsam::Matrix poseMat = gtsam::Matrix::Identity(4, 4);
  for (int r = 0; r < 3; r++) {
    for (int c = 0; c < 3; c++) {
      poseMat(r, c) = R.at<double>(r, c);
    }
  }
  for (int r = 0; r < 3; r++) poseMat(r, 3) = T.at<double>(r, 0);

  return gtsam::Pose3(poseMat);
}
/* -------------------------------------------------------------------------- */
// Converts a 3x3 rotation matrix from opencv to gtsam Rot3
gtsam::Rot3 UtilsOpenCV::Cvmat2rot(const cv::Mat& R) {
  gtsam::Matrix rotMat = gtsam::Matrix::Identity(3, 3);
  for (int r = 0; r < 3; r++) {
    for (int c = 0; c < 3; c++) {
      rotMat(r, c) = R.at<double>(r, c);
    }
  }
  return gtsam::Rot3(rotMat);
}
/* -------------------------------------------------------------------------- */
// Converts a camera matrix from opencv to gtsam::Cal3_S2
gtsam::Cal3_S2 UtilsOpenCV::Cvmat2Cal3_S2(const cv::Mat& M) {
  double fx = M.at<double>(0, 0);
  double fy = M.at<double>(1, 1);
  double s = M.at<double>(0, 1);
  double u0 = M.at<double>(0, 2);
  double v0 = M.at<double>(1, 2);
  return gtsam::Cal3_S2(fx, fy, s, u0, v0);
}
/* -------------------------------------------------------------------------- */
// Converts a camera matrix from opencv to gtsam::Cal3_S2
cv::Mat UtilsOpenCV::Cal3_S2ToCvmat(const gtsam::Cal3_S2& M) {
  cv::Mat C = cv::Mat::eye(3, 3, CV_64F);
  C.at<double>(0, 0) = M.fx();
  C.at<double>(1, 1) = M.fy();
  C.at<double>(0, 1) = M.skew();
  C.at<double>(0, 2) = M.px();
  C.at<double>(1, 2) = M.py();
  return C;
}
/* -------------------------------------------------------------------------- */
// converts an opengv transformation (3x4 [R t] matrix) to a gtsam::Pose3
gtsam::Pose3 UtilsOpenCV::Gvtrans2pose(const opengv::transformation_t& RT) {
  gtsam::Matrix poseMat = gtsam::Matrix::Identity(4, 4);
  for (int r = 0; r < 3; r++) {
    for (int c = 0; c < 4; c++) {
      poseMat(r, c) = RT(r, c);
    }
  }
  return gtsam::Pose3(poseMat);
}
/* -------------------------------------------------------------------------- */
// Crops pixel coordinates avoiding that it falls outside image
cv::Point2f UtilsOpenCV::CropToSize(cv::Point2f px, cv::Size size) {
  cv::Point2f px_cropped = px;
  px_cropped.x = std::min(px_cropped.x, float(size.width - 1));
  px_cropped.x = std::max(px_cropped.x, float(0.0));
  px_cropped.y = std::min(px_cropped.y, float(size.height - 1));
  px_cropped.y = std::max(px_cropped.y, float(0.0));
  return px_cropped;
}
/* -------------------------------------------------------------------------- */
// crop to size and round pixel coordinates to integers
cv::Point2f UtilsOpenCV::RoundAndCropToSize(cv::Point2f px, cv::Size size) {
  cv::Point2f px_cropped = px;
  px_cropped.x = round(px_cropped.x);
  px_cropped.y = round(px_cropped.y);
  return CropToSize(px_cropped, size);
}

/* -------------------------------------------------------------------------- */
<<<<<<< HEAD
=======
// TODO(Toni): return a bool that signals if it was successful or not.
>>>>>>> 8d0155be
void UtilsOpenCV::ExtractCorners(const cv::Mat& img,
                                 std::vector<cv::Point2f>* corners,
                                 const double& qualityLevel,
                                 const double& minDistance, const int blockSize,
                                 const double& k,
                                 const bool useHarrisDetector) {
  CHECK_NOTNULL(corners)->clear();
  cv::TermCriteria criteria(CV_TERMCRIT_EPS + CV_TERMCRIT_ITER, 40, 0.001);
  try {
    // Extract the corners
    cv::goodFeaturesToTrack(img, *corners, 100, qualityLevel, minDistance,
                            cv::noArray(), blockSize, useHarrisDetector, k);
    cv::Size winSize(10, 10);
    cv::Size zeroZone(-1, -1);
    cv::cornerSubPix(img, *corners, winSize, zeroZone, criteria);
  } catch (...) {
    LOG(ERROR) << "ExtractCorners: no corner found in image.";
  }
}

/* -------------------------------------------------------------------------- */
template <typename T>
bool UtilsOpenCV::myGreaterThanPtr<T>::operator()(
    const std::pair<const T*, T> a, const std::pair<const T*, T> b) const {
  return *(a.first) > *(b.first);
}
/* -------------------------------------------------------------------------- */
// TODO this function should be optimized and cleaned.
// Refactor corners_with_scores using typedef.
// Use std::vector<std::pair<cv::Point2f, double>>
// Or  std::vector<std::pair<KeypointCV, Score>> but not a pair of vectors.
void UtilsOpenCV::MyGoodFeaturesToTrackSubPix(
    const cv::Mat& image, const int& maxCorners, const double& qualityLevel,
    double minDistance, const cv::Mat& mask, const int& blockSize,
    const bool& useHarrisDetector, const double& harrisK,
    std::pair<std::vector<cv::Point2f>, std::vector<double>>*
        corners_with_scores) {
  CHECK_NOTNULL(corners_with_scores);
  try {
    cv::Mat eig, tmp;
    double maxVal = 0;
    double minVal;
    cv::Point minLoc;
    cv::Point maxLoc;
    // get eigenvalue image & get peak
    if (useHarrisDetector) {
      cv::cornerHarris(image, eig, blockSize, 3, harrisK);
    } else {
      cv::cornerMinEigenVal(image, eig, blockSize, 3);
    }

    // Cut off corners below quality level.
    cv::minMaxLoc(eig, &minVal, &maxVal, &minLoc, &maxLoc, mask);
    // Cut stuff below quality.
    cv::threshold(eig, eig, maxVal * qualityLevel, 0, CV_THRESH_TOZERO);
    cv::dilate(eig, tmp, cv::Mat());

    cv::Size imgsize = image.size();

    // Create corners.
    std::vector<std::pair<const float*, float>> tmpCornersScores;

    // collect list of pointers to features - put them into temporary image
    for (int y = 1; y < imgsize.height - 1; y++) {
      const float* eig_data = (const float*)eig.ptr(y);
      const float* tmp_data = (const float*)tmp.ptr(y);
      const uchar* mask_data = mask.data ? mask.ptr(y) : nullptr;

      for (int x = 1; x < imgsize.width - 1; x++) {
        float val = eig_data[x];
        // TODO this takes a ton of time 12ms each time...
        if (val != 0 && val == tmp_data[x] && (!mask_data || mask_data[x])) {
          tmpCornersScores.push_back(std::make_pair(eig_data + x, val));
        }
      }
    }

    std::sort(tmpCornersScores.begin(), tmpCornersScores.end(),
              myGreaterThanPtr<float>());

    // Put sorted corner in other struct.
    size_t i, j;
    size_t total = tmpCornersScores.size();
    size_t ncorners = 0;

    if (minDistance >= 1) {
      // Partition the image into larger grids
      int w = image.cols;
      int h = image.rows;

      const int cell_size = cvRound(minDistance);
      const int grid_width = (w + cell_size - 1) / cell_size;
      const int grid_height = (h + cell_size - 1) / cell_size;

      std::vector<std::vector<cv::Point2f>> grid(grid_width * grid_height);

      minDistance *= minDistance;

      for (i = 0; i < total; i++) {
        int ofs = (int)((const uchar*)tmpCornersScores[i].first - eig.data);
        int y = (int)(ofs / eig.step);
        int x = (int)((ofs - y * eig.step) / sizeof(float));
        double eigVal = double(tmpCornersScores[i].second);

        bool good = true;

        int x_cell = x / cell_size;
        int y_cell = y / cell_size;

        int x1 = x_cell - 1;
        int y1 = y_cell - 1;
        int x2 = x_cell + 1;
        int y2 = y_cell + 1;

        // boundary check
        x1 = std::max(0, x1);
        y1 = std::max(0, y1);
        x2 = std::min(grid_width - 1, x2);
        y2 = std::min(grid_height - 1, y2);

        for (int yy = y1; yy <= y2; yy++) {
          for (int xx = x1; xx <= x2; xx++) {
            std::vector<cv::Point2f>& m = grid[yy * grid_width + xx];

            if (m.size()) {
              for (j = 0; j < m.size(); j++) {
                float dx = x - m[j].x;
                float dy = y - m[j].y;

                if (dx * dx + dy * dy < minDistance) {
                  good = false;
                  goto break_out;
                }
              }
            }
          }
        }

      break_out:

        if (good) {
          // printf("%d: %d %d -> %d %d, %d, %d -- %d %d %d %d, %d %d, c=%d\n",
          //    i,x, y, x_cell, y_cell, (int)minDistance, cell_size,x1,y1,x2,y2,
          //    grid_width,grid_height,c);
          grid[y_cell * grid_width + x_cell].push_back(
              cv::Point2f((float)x, (float)y));
          corners_with_scores->first.push_back(cv::Point2f((float)x, (float)y));
          corners_with_scores->second.push_back(eigVal);
          ++ncorners;
          if (maxCorners > 0 && (int)ncorners == maxCorners) break;
        }
      }
    } else {
      for (i = 0; i < total; i++) {
        int ofs = (int)((const uchar*)tmpCornersScores[i].first - eig.data);
        int y = (int)(ofs / eig.step);
        int x = (int)((ofs - y * eig.step) / sizeof(float));
        double eigVal = double(tmpCornersScores[i].second);
        corners_with_scores->first.push_back(cv::Point2f((float)x, (float)y));
        corners_with_scores->second.push_back(eigVal);
        ++ncorners;
        if (maxCorners > 0 && (int)ncorners == maxCorners) break;
      }
    }

    // subpixel accuracy: TODO: create function for the next 4 lines
    cv::TermCriteria criteria(CV_TERMCRIT_EPS + CV_TERMCRIT_ITER, 40, 0.001);
    cv::Size winSize(10, 10);
    cv::Size zeroZone(-1, -1);

    // TODO this takes a ton of time 27ms each time...
    cv::cornerSubPix(image, corners_with_scores->first, winSize, zeroZone,
                     criteria);
  } catch (...) {
    // Corners remains empty.
    LOG(WARNING) << "ExtractCorners: no corner found in image.";
  }
}

/* -------------------------------------------------------------------------- */
// creates pose by aligning initial gravity vector estimates
gtsam::Pose3
UtilsOpenCV::AlignGravityVectors(const gtsam::Vector3 &local_gravity_dir,
                                 const gtsam::Vector3 &global_gravity_dir,
                                 bool round) {
  gtsam::Unit3 localGravityDir(
      local_gravity_dir); // a = localGravity (we measure the opposite of
                          // gravity)
  gtsam::Unit3 globalGravityDir(global_gravity_dir); // b

  if (round) { // align vectors to dominant axis: e.g., [0.01 0.1 1] becomes [0 0 1]
    localGravityDir = UtilsOpenCV::RoundUnit3(localGravityDir);
    globalGravityDir = UtilsOpenCV::RoundUnit3(globalGravityDir);
  }

  gtsam::Unit3 v = localGravityDir.cross(globalGravityDir); // a x b
  double c = localGravityDir.dot(globalGravityDir);
  // compute rotation such that R * a = b
  // http://math.stackexchange.com/questions/180418/calculate-rotation-matrix-to-align-vector-a-to-vector-b-in-3d/476311#476311
  gtsam::Rot3 R;
  if (fabs(1 - c) < 1e-3) { // already aligned
    R = gtsam::Rot3();
  } else if (fabs(1 + c) < 1e-3) { // degenerate condition a =-b
    gtsam::Unit3 perturbedGravity (localGravityDir.unitVector() +
                                   gtsam::Vector3(1, 2, 3)); // compute cross product with any nonparallel vector
    v = localGravityDir.cross(perturbedGravity);
    if (std::isnan(v.unitVector()(0))) { // if the resulting vector is still not a number (i.e., perturbedGravity // localGravityDir)
      perturbedGravity = gtsam::Unit3(localGravityDir.unitVector() +
                                      gtsam::Vector3(3, 2, 1)); // compute cross product with any nonparallel vector
      v = localGravityDir.cross(perturbedGravity);
    }
    R = gtsam::Rot3::Expmap(v.unitVector() * M_PI); // 180 rotation around an axis perpendicular to both vectors
  } else {
    R = gtsam::Rot3::AlignPair(v, globalGravityDir, localGravityDir);
  }
  return gtsam::Pose3(R, gtsam::Point3());// absolute position is not observable anyway
}

/* -------------------------------------------------------------------------- */
// rounds entries in a unit3, such that largest entry is saturated to +/-1 and the other become 0
gtsam::Unit3 UtilsOpenCV::RoundUnit3(const gtsam::Unit3& x){

  gtsam::Vector3 x_vect_round = gtsam::Vector3::Zero();
  gtsam::Vector3 x_vect = x.unitVector();
  double max_x = (x_vect.cwiseAbs()).maxCoeff();  // max absolute value
  for (size_t i = 0; i < 3; i++) {
    if (fabs(fabs(x_vect(i)) - max_x) < 1e-4) {  // found max element
      x_vect_round(i) = x_vect(i) / max_x;       // can be either -1 or +1
      break;  // tie breaker for the case in which multiple elements attain the
              // max
    }
  }
  return gtsam::Unit3(x_vect_round);
}
/* -------------------------------------------------------------------------- */
// rounds number to a specified number of decimal digits
// (digits specifies the number of digits to keep AFTER the decimal point)
double UtilsOpenCV::RoundToDigit(const double x, const int digits) {
  double dec = pow(10, digits);  // 10^digits
  double y = double(round(x * dec)) / dec;
  return y;
}
/* ------------------------------------------------------------------------ */
// Generate random float using random number generator between -sigma and sigma
double UtilsOpenCV::RandomFloatGenerator(const double sigma) {
  return ((double)rand() / RAND_MAX) * sigma - sigma/2.0;
}
/* ------------------------------------------------------------------------ */
// Generate random vector using random number generator between -sigma and sigma
gtsam::Vector3 UtilsOpenCV::RandomVectorGenerator(const double sigma) {
  double x = RandomFloatGenerator(sigma);
  double y = RandomFloatGenerator(sigma);
  double z = RandomFloatGenerator(sigma);
  return gtsam::Vector3(x, y, z);
}
/* ------------------------------------------------------------------------ */
// Generates random noisy pose around identity with rad_sigma and pos_sigma
gtsam::Pose3 UtilsOpenCV::RandomPose3(const double rad_sigma, const double pos_sigma) {
  gtsam::Vector3 rot = RandomVectorGenerator(rad_sigma);
  gtsam::Vector3 pos = RandomVectorGenerator(pos_sigma);
  return gtsam::Pose3(gtsam::Rot3::RzRyRx(rot.x(), rot.y(), rot.z()), pos);
}
/* -------------------------------------------------------------------------- */
// converts doulbe to sting with desired number of digits (total number of
// digits)
std::string UtilsOpenCV::To_string_with_precision(const double a_value,
                                                  const int n) {
  std::ostringstream out;
  out << std::setprecision(n) << a_value;
  return out.str();
}
/* -------------------------------------------------------------------------- */
// converts time from nanoseconds to seconds
double UtilsOpenCV::NsecToSec(const Timestamp& timestamp) {
  return double(timestamp) * 1e-9;
}
/* -------------------------------------------------------------------------- */
// (NOT TESTED): converts time from seconds to nanoseconds
std::int64_t UtilsOpenCV::SecToNsec(const double timeInSec) {
  return double(timeInSec * 1e9);
}
/* -------------------------------------------------------------------------- */
// (NOT TESTED): get current time in seconds
double UtilsOpenCV::GetTimeInSeconds() {
  struct timeval tv;
  gettimeofday(&tv, NULL);
  int64_t time_usec = tv.tv_sec * (int64_t)1e6 + tv.tv_usec;
  return ((double)time_usec * 1e-6);
}
/* -------------------------------------------------------------------------- */
// given two gtsam::Pose3 computes the relative rotation and translation errors:
// rotError,tranError
std::pair<double, double> UtilsOpenCV::ComputeRotationAndTranslationErrors(
    const gtsam::Pose3& expectedPose, const gtsam::Pose3& actualPose,
    const bool upToScale) {
  // compute errors
  gtsam::Rot3 rotErrorMat =
      (expectedPose.rotation()).between(actualPose.rotation());
  gtsam::Vector3 rotErrorVector = gtsam::Rot3::Logmap(rotErrorMat);
  double rotError = rotErrorVector.norm();

  gtsam::Vector3 actualTranslation = actualPose.translation().vector();
  gtsam::Vector3 expectedTranslation = expectedPose.translation().vector();
  if (upToScale) {
    double normExpected = expectedTranslation.norm();
    double normActual = actualTranslation.norm();
    if (normActual > 1e-5)
      actualTranslation = normExpected * actualTranslation /
                          normActual;  // we manually add the scale here
  }
  gtsam::Vector3 tranErrorVector = expectedTranslation - actualTranslation;
  double tranError = tranErrorVector.norm();
  return std::make_pair(rotError, tranError);
}
/* -------------------------------------------------------------------------- */
// Reads image and converts to 1 channel image.
cv::Mat UtilsOpenCV::ReadAndConvertToGrayScale(const std::string& img_name,
                                               bool equalize) {
  cv::Mat img = cv::imread(img_name, cv::IMREAD_ANYCOLOR);
  if (img.channels() > 1) cv::cvtColor(img, img, cv::COLOR_BGR2GRAY);
  if (equalize) {  // Apply Histogram Equalization
    LOG(INFO) << "- Histogram Equalization for image: " << img_name;
    cv::equalizeHist(img, img);
  }
  return img;
}

/* -------------------------------------------------------------------------- */
// reorder block entries of covariance from state: [bias, vel, pose] to [pose
// vel bias]
gtsam::Matrix UtilsOpenCV::Covariance_bvx2xvb(const gtsam::Matrix& COV_bvx) {
  gtsam::Matrix cov_xvb = COV_bvx;
  // fix diagonals: poses
  cov_xvb.block<6, 6>(0, 0) = COV_bvx.block<6, 6>(9, 9);
  // fix diagonals: velocity: already in place
  // fix diagonals: biases
  cov_xvb.block<6, 6>(9, 9) = COV_bvx.block<6, 6>(0, 0);

  // off diagonal, pose-vel
  cov_xvb.block<6, 3>(0, 6) = COV_bvx.block<6, 3>(9, 6);
  cov_xvb.block<3, 6>(6, 0) = (cov_xvb.block<6, 3>(0, 6)).transpose();
  // off diagonal, pose-bias
  cov_xvb.block<6, 6>(0, 9) = COV_bvx.block<6, 6>(9, 0);
  cov_xvb.block<6, 6>(9, 0) = (cov_xvb.block<6, 6>(0, 9)).transpose();
  // off diagonal, vel-bias
  cov_xvb.block<3, 6>(6, 9) = COV_bvx.block<3, 6>(6, 0);
  cov_xvb.block<6, 3>(9, 6) = (cov_xvb.block<3, 6>(6, 9)).transpose();

  return cov_xvb;
}
/* -------------------------------------------------------------------------- */
void UtilsOpenCV::PlainMatchTemplate(const cv::Mat stripe, const cv::Mat templ,
                                     cv::Mat& result) {
  int result_cols = stripe.cols - templ.cols + 1;
  int result_rows = stripe.rows - templ.rows + 1;

  result.create(result_rows, result_cols, CV_32FC1);
  float diffSq = 0, tempSq = 0, stripeSq = 0;
  for (int ii = 0; ii < templ.rows; ii++) {
    for (int jj = 0; jj < templ.cols; jj++) {
      tempSq += pow((int)templ.at<uchar>(ii, jj), 2);
      // std::cout << " templ.at<double>(ii,jj) " << (int)
      // templ.at<uchar>(ii,jj) << std::endl;
    }
  }
  for (size_t i = 0; i < result_rows; i++) {
    for (size_t j = 0; j < result_cols; j++) {
      diffSq = 0;
      stripeSq = 0;

      for (int ii = 0; ii < templ.rows; ii++) {
        for (int jj = 0; jj < templ.cols; jj++) {
          diffSq += pow((int)templ.at<uchar>(ii, jj) -
                            (int)stripe.at<uchar>(i + ii, j + jj),
                        2);
          stripeSq += pow((int)stripe.at<uchar>(i + ii, j + jj), 2);
        }
      }
      result.at<float>(i, j) = diffSq / sqrt(tempSq * stripeSq);
    }
  }
}
/* -------------------------------------------------------------------------- */
// add circles in the image at desired position/size/color
void UtilsOpenCV::DrawCirclesInPlace(
    cv::Mat& img, const std::vector<cv::Point2f>& imagePoints,
    const cv::Scalar& color, const double msize,
    const std::vector<int>& pointIds, const int remId) {
  cv::Point2f textOffset = cv::Point2f(-10, -5);  // text offset
  if (img.channels() < 3) cv::cvtColor(img, img, cv::COLOR_GRAY2BGR);
  for (size_t i = 0; i < imagePoints.size(); i++) {
    cv::circle(img, imagePoints[i], msize, color, 2);
    if (pointIds.size() == imagePoints.size())  // we also have text
      cv::putText(img, std::to_string(pointIds[i] % remId),
                  imagePoints[i] + textOffset, CV_FONT_HERSHEY_COMPLEX, 0.5,
                  color);
  }
}
/* -------------------------------------------------------------------------- */
// add squares in the image at desired position/size/color
void UtilsOpenCV::DrawSquaresInPlace(
    cv::Mat& img, const std::vector<cv::Point2f>& imagePoints,
    const cv::Scalar& color, const double msize,
    const std::vector<int>& pointIds, const int remId) {
  cv::Point2f textOffset = cv::Point2f(-10, -5);  // text offset
  if (img.channels() < 3) cv::cvtColor(img, img, cv::COLOR_GRAY2BGR);
  for (size_t i = 0; i < imagePoints.size(); i++) {
    cv::Rect square = cv::Rect(imagePoints[i].x - msize / 2,
                               imagePoints[i].y - msize / 2, msize, msize);
    rectangle(img, square, color, 2);
    if (pointIds.size() == imagePoints.size())  // we also have text
      cv::putText(img, std::to_string(pointIds[i] % remId),
                  imagePoints[i] + textOffset, CV_FONT_HERSHEY_COMPLEX, 0.5,
                  color);
  }
}
/* -------------------------------------------------------------------------- */
// add x in the image at desired position/size/color
void UtilsOpenCV::DrawCrossesInPlace(
    cv::Mat& img, const std::vector<cv::Point2f>& imagePoints,
    const cv::Scalar& color, const double msize,
    const std::vector<int>& pointIds, const int remId) {
  cv::Point2f textOffset = cv::Point2f(-10, -5);         // text offset
  cv::Point2f textOffsetToCenter = cv::Point2f(-3, +3);  // text offset
  if (img.channels() < 3) cv::cvtColor(img, img, cv::COLOR_GRAY2BGR);
  for (size_t i = 0; i < imagePoints.size(); i++) {
    cv::putText(img, "X", imagePoints[i] + textOffsetToCenter,
                CV_FONT_HERSHEY_COMPLEX, msize, color, 2);
    if (pointIds.size() == imagePoints.size())  // we also have text
      cv::putText(img, std::to_string(pointIds[i] % remId),
                  imagePoints[i] + textOffset, CV_FONT_HERSHEY_COMPLEX, 0.5,
                  color);
  }
}
/* -------------------------------------------------------------------------- */
// add text (vector of doubles) in the image at desired position/size/color
void UtilsOpenCV::DrawTextInPlace(cv::Mat& img,
                                  const std::vector<cv::Point2f>& imagePoints,
                                  const cv::Scalar& color, const double msize,
                                  const std::vector<double>& textDoubles) {
  cv::Point2f textOffset = cv::Point2f(-12, -5);  // text offset
  if (img.channels() < 3) cv::cvtColor(img, img, cv::COLOR_GRAY2BGR);
  for (size_t i = 0; i < imagePoints.size(); i++) {
    if (imagePoints.size() == textDoubles.size())  // write text
      cv::putText(img, To_string_with_precision(textDoubles.at(i), 3),
                  imagePoints[i] + textOffset, CV_FONT_HERSHEY_COMPLEX, msize,
                  color);
  }
}
/* -------------------------------------------------------------------------- */
// Concatenate two images and return results as a new mat.
// Clones the two images.
cv::Mat UtilsOpenCV::ConcatenateTwoImages(const cv::Mat& imL_in,
                                          const cv::Mat& imR_in) {
  cv::Mat imL = imL_in.clone();
  if (imL.channels() == 1) {
    cv::cvtColor(imL, imL, cv::COLOR_GRAY2BGR);
  }
  cv::Mat imR = imR_in.clone();
  if (imR.channels() == 1) {
    cv::cvtColor(imR, imR, cv::COLOR_GRAY2BGR);
  }
  cv::Size szL = imL.size();
  cv::Size szR = imR.size();
  cv::Mat originalLR(szL.height, szL.width + szR.width, CV_8UC3);
  cv::Mat left(originalLR, cv::Rect(0, 0, szL.width, szL.height));
  imL.copyTo(left);
  cv::Mat right(originalLR, cv::Rect(szL.width, 0, szR.width, szR.height));
  imR.copyTo(right);
  return originalLR;
}

/* -------------------------------------------------------------------------- */
// Draw corner matches and return results as a new mat.
cv::Mat UtilsOpenCV::DrawCornersMatches(
    const cv::Mat& img1, const std::vector<cv::Point2f>& corners1,
    const cv::Mat& img2, const std::vector<cv::Point2f>& corners2,
    const std::vector<cv::DMatch>& matches, const bool randomColor) {
  cv::Mat canvas = UtilsOpenCV::ConcatenateTwoImages(img1, img2);
  cv::Point2f ptOffset = cv::Point2f(img1.cols, 0);
  cv::RNG rng(12345);
  for (int i = 0; i < matches.size(); i++) {
    cv::Scalar color;
    if (randomColor)
      color = cv::Scalar(rng.uniform(0, 255), rng.uniform(0, 255),
                         rng.uniform(0, 255));
    else
      color = cv::Scalar(0, 255, 0);
    cv::line(canvas, corners1[matches[i].queryIdx],
             corners2[matches[i].trainIdx] + ptOffset, color);
    cv::circle(canvas, corners1[matches[i].queryIdx], 3, color, 2);
    cv::circle(canvas, corners2[matches[i].trainIdx] + ptOffset, 3, color, 2);
  }
  return canvas;
}
/* -------------------------------------------------------------------------- */
cv::Mat UtilsOpenCV::DrawCircles(const cv::Mat img,
                                 const StatusKeypointsCV& imagePoints,
                                 const std::vector<double>& circleSizes) {
  KeypointsCV valid_imagePoints;
  std::vector<cv::Scalar> circleColors;
  for (size_t i = 0; i < imagePoints.size(); i++) {
    if (imagePoints[i].first == Kstatus::VALID) {  // it is a valid point!
      valid_imagePoints.push_back(imagePoints[i].second);
      circleColors.push_back(cv::Scalar(0, 255, 0));  // green
    } else if (imagePoints[i].first ==
               Kstatus::NO_RIGHT_RECT) {  // template matching did not pass
      valid_imagePoints.push_back(imagePoints[i].second);
      circleColors.push_back(cv::Scalar(0, 0, 255));
    } else {
      valid_imagePoints.push_back(
          imagePoints[i].second);  // disparity turned out negative
      circleColors.push_back(cv::Scalar(0, 0, 255));
    }
  }
  return UtilsOpenCV::DrawCircles(img, valid_imagePoints, circleColors,
                                  circleSizes);
}
/* -------------------------------------------------------------------------- */
cv::Mat UtilsOpenCV::DrawCircles(const cv::Mat img,
                                 const KeypointsCV& imagePoints,
                                 const std::vector<cv::Scalar>& circleColors,
                                 const std::vector<double>& circleSizes) {
  bool displayWithSize =
      false;  // if true size of circles is proportional to depth
  bool displayWithText = true;     // if true display text with depth
  KeypointCV textOffset(-10, -5);  // text offset
  cv::Mat img_color = img.clone();
  if (img_color.channels() < 3) {
    cv::cvtColor(img_color, img_color, cv::COLOR_GRAY2BGR);
  }
  for (size_t i = 0; i < imagePoints.size(); i++) {
    double circleSize = 3;
    cv::Scalar circleColor = cv::Scalar(0, 255, 0);

    if (displayWithSize && circleSizes.size() == imagePoints.size())
      circleSize = 5 * std::max(circleSizes[i], 0.5);

    if (circleColors.size() == imagePoints.size())
      circleColor = circleColors[i];

    cv::circle(img_color, imagePoints[i], circleSize, circleColor, 2);

    if (displayWithText && circleSizes.size() == imagePoints.size() &&
        circleSizes[i] != -1) {
      cv::putText(img_color,
                  UtilsOpenCV::To_string_with_precision(circleSizes[i]),
                  imagePoints[i] + textOffset, CV_FONT_HERSHEY_COMPLEX, 0.4,
                  circleColor);
    }
  }
  return img_color;
}
/* -------------------------------------------------------------------------- */
void UtilsOpenCV::DrawCornersMatchesOneByOne(
    const cv::Mat img1, const std::vector<cv::Point2f>& corners1,
    const cv::Mat img2, const std::vector<cv::Point2f>& corners2,
    const std::vector<cv::DMatch>& matches) {
  cv::Mat canvas = UtilsOpenCV::ConcatenateTwoImages(img1, img2);
  cv::Point2f ptOffset = cv::Point2f(img1.cols, 0);

  for (int i = 0; i < matches.size(); i++) {
    cv::Mat baseCanvas = canvas.clone();
    printf("Match %d\n", i);
    cv::line(baseCanvas, corners1[matches[i].queryIdx],
             corners2[matches[i].trainIdx] + ptOffset, cv::Scalar(0, 255, 0));
    cv::imshow("Match one by one", baseCanvas);
    cv::waitKey(0);
  }
}
/* -------------------------------------------------------------------------- */
//  find max absolute value of matrix entry
double UtilsOpenCV::MaxAbsValue(gtsam::Matrix M) {
  double maxVal = 0;
  for (size_t i = 0; i < M.rows(); i++) {
    for (size_t j = 0; j < M.cols(); j++) {
      maxVal = std::max(maxVal, fabs(M(i, j)));
    }
  }
  return maxVal;
}
/* -------------------------------------------------------------------------- */
// compute image gradients (TODO: untested: taken from
// http://www.coldvision.io/2016/03/18/image-gradient-sobel-operator-opencv-3-x-cuda/)
cv::Mat UtilsOpenCV::ImageLaplacian(const cv::Mat& img) {
  // duplicate image to preserve const input
  cv::Mat input = img.clone();

  // blur the input image to remove the noise
  cv::GaussianBlur(input, input, cv::Size(3, 3), 0, 0, cv::BORDER_DEFAULT);

  // convert it to grayscale (CV_8UC3 -> CV_8UC1)
  cv::Mat input_gray;
  if (input.channels() > 1)
    cv::cvtColor(input, input_gray, cv::COLOR_RGB2GRAY);
  else
    input_gray = input.clone();

  // compute the gradients on both directions x and y
  cv::Mat grad_x, grad_y;
  cv::Mat abs_grad_x, abs_grad_y;
  int scale = 1;
  int delta = 0;

  // Scharr( input_gray, grad_x, ddepth, 1, 0, scale, delta, BORDER_DEFAULT );
  cv::Sobel(input_gray, grad_x, CV_16S, 1, 0, 3, scale, delta,
            cv::BORDER_DEFAULT);
  cv::convertScaleAbs(grad_x, abs_grad_x);  // CV_16S -> CV_8U

  // Scharr( input_gray, grad_y, ddepth, 0, 1, scale, delta, BORDER_DEFAULT );
  cv::Sobel(input_gray, grad_y, CV_16S, 0, 1, 3, scale, delta,
            cv::BORDER_DEFAULT);
  cv::convertScaleAbs(grad_y, abs_grad_y);  // CV_16S -> // CV_16S -> CV_8U

  // create the output by adding the absolute gradient images of each x and y
  // direction
  cv::Mat output;
  cv::addWeighted(abs_grad_x, 0.5, abs_grad_y, 0.5, 0, output);
  return output;
}
/* -------------------------------------------------------------------------- */
// compute canny edges (TODO: untested: taken from
// https://github.com/opencv/opencv/blob/master/samples/cpp/edge.cpp)
cv::Mat UtilsOpenCV::EdgeDetectorCanny(const cv::Mat& img) {
  // duplicate image to preserve const input
  cv::Mat input = img.clone();
  cv::equalizeHist(input, input);

  // blur the input image to remove the noise
  cv::GaussianBlur(input, input, cv::Size(3, 3), 0, 0, cv::BORDER_DEFAULT);

  // convert it to grayscale (CV_8UC3 -> CV_8UC1)
  cv::Mat input_gray;
  if (input.channels() > 1)
    cv::cvtColor(input, input_gray, cv::COLOR_RGB2GRAY);
  else
    input_gray = input.clone();

  // Run the edge detector on grayscale
  cv::Mat edges;
  double edgeThresh = 40;
  cv::Canny(input_gray, edges, edgeThresh, edgeThresh * 3, 3);
  return edges;
}
/* -------------------------------------------------------------------------- */
// compute max intensity of pixels within a triangle specified by the pixel
// location of its vertices If intensityThreshold is < 0, then the check is
// disabled.
std::vector<std::pair<KeypointCV, double>>
UtilsOpenCV::FindHighIntensityInTriangle(const cv::Mat img,
                                         const cv::Vec6f& px_vertices,
                                         const float intensityThreshold) {
  std::vector<std::pair<KeypointCV, double>> keypointsWithIntensities;
  if (intensityThreshold < 0) {  // check is disabled
    return keypointsWithIntensities;
  }

  static constexpr bool isDebug = false;

  // parse input vertices
  int x0 = std::round(px_vertices[0]);
  int y0 = std::round(px_vertices[1]);
  int x1 = std::round(px_vertices[2]);
  int y1 = std::round(px_vertices[3]);
  int x2 = std::round(px_vertices[4]);
  int y2 = std::round(px_vertices[5]);

  // get bounding box
  int topLeft_x = std::min(x0, std::min(x1, x2));
  int topLeft_y = std::min(y0, std::min(y1, y2));
  int botRight_x = std::max(x0, std::max(x1, x2));
  int botRight_y = std::max(y0, std::max(y1, y2));

  double min, max;  // for debug
  cv::Mat imgCopy;  // for debug
  if (isDebug) {
    std::vector<cv::Point> pts(3);
    cv::minMaxLoc(img, &min, &max);
    imgCopy = img.clone();
    cv::cvtColor(imgCopy, imgCopy, cv::COLOR_GRAY2BGR);
    pts[0] = cv::Point(x0, y0);
    pts[1] = cv::Point(x1, y1);
    pts[2] = cv::Point(x2, y2);
    cv::rectangle(imgCopy, cv::Point(topLeft_x, topLeft_y),
                  cv::Point(botRight_x, botRight_y), cv::Scalar(0, 255, 0));
    cv::line(imgCopy, pts[0], pts[1], cv::Scalar(0, 255, 0), 1, CV_AA, 0);
    cv::line(imgCopy, pts[1], pts[2], cv::Scalar(0, 255, 0), 1, CV_AA, 0);
    cv::line(imgCopy, pts[2], pts[0], cv::Scalar(0, 255, 0), 1, CV_AA, 0);
  }

  for (int r = topLeft_y; r < botRight_y; r++) {
    // find smallest col inside triangle:
    int min_x = botRight_x;  // initialized to largest
    int max_x = topLeft_x;   // initialized to smallest
    int margin = 4;

    // check triangle 01:
    if (y0 != y1) {  // in this case segment is horizontal and we can skip it
      double lambda01 = double(r - y1) / double(y0 - y1);
      if (lambda01 >= 0 && lambda01 <= 1) {  // intersection belongs to segment
        int x =
            std::round((lambda01) * double(x0) + (1 - lambda01) * double(x1));
        min_x = std::min(min_x, x);  // try to expand segment to the left
        max_x = std::max(max_x, x);  // try to expand segment to the right
      }
    }

    // check triangle 12:
    if (y1 != y2) {  // in this case segment is horizontal and we can skip it
      double lambda12 = double(r - y2) / double(y1 - y2);
      if (lambda12 >= 0 && lambda12 <= 1) {  // intersection belongs to segment
        int x =
            std::round((lambda12) * double(x1) + (1 - lambda12) * double(x2));
        min_x = std::min(min_x, x);  // try to expand segment to the left
        max_x = std::max(max_x, x);  // try to expand segment to the right
      }
    }

    // check triangle 20:
    if (y2 != y0) {  // in this case segment is horizontal and we can skip it
      double lambda20 = double(r - y0) / double(y2 - y0);
      if (lambda20 >= 0 && lambda20 <= 1) {  // intersection belongs to segment
        int x =
            std::round((lambda20) * double(x2) + (1 - lambda20) * double(x0));
        min_x = std::min(min_x, x);  // try to expand segment to the left
        max_x = std::max(max_x, x);  // try to expand segment to the right
      }
    }

    // sanity check
    if (min_x < topLeft_x || max_x > botRight_x) {
      std::cout << min_x << " " << topLeft_x << " " << max_x << " "
                << botRight_x << std::endl;
      throw std::runtime_error(
          "FindHighIntensityInTriangle: inconsistent extrema");
    }

    for (int c = min_x + margin; c < max_x - margin; c++) {
      float intensity_rc = float(img.at<uint8_t>(r, c));

      if (isDebug) {
        std::cout << "intensity_rc (r,c): " << intensity_rc << " (" << r << ","
                  << c << ")" << std::endl;
        std::cout << "min: " << min << " max " << max << std::endl;
        cv::circle(imgCopy, cv::Point(c, r), 1, cv::Scalar(255, 0, 0),
                   CV_FILLED, CV_AA, 0);
      }

      if (intensity_rc > intensityThreshold) {
        keypointsWithIntensities.push_back(
            std::make_pair(cv::Point(c, r), intensity_rc));
        if (isDebug) {
          cv::circle(imgCopy, cv::Point(c, r), 1, cv::Scalar(0, 0, 255),
                     CV_FILLED, CV_AA, 0);
        }
      }
    }
  }

  if (isDebug) {
    cv::imshow("imgCopy", imgCopy);
    cv::waitKey(0);
  }

  return keypointsWithIntensities;
}

/* ------------------------------------------------------------------------ */
// Returns a OpenCV file storage in a safely manner, warning about potential
// exceptions thrown.
void UtilsOpenCV::safeOpenCVFileStorage(cv::FileStorage* fs,
                                        const std::string& file_path,
                                        const bool check_opened) {
  CHECK_NOTNULL(fs);
  try {
    *fs = cv::FileStorage(file_path, cv::FileStorage::READ);
  } catch (cv::Exception& e) {
    LOG(FATAL) << "Cannot open file: " << file_path << '\n'
               << "OpenCV error code: " << e.msg;
  }

  if (check_opened) {
    CHECK(fs->isOpened()) << "Cannot open file: " << file_path << " (remember "
                          << "that first line of yaml file must be: %YAML:1.0)";
  }
}

}  // namespace VIO<|MERGE_RESOLUTION|>--- conflicted
+++ resolved
@@ -236,10 +236,7 @@
 }
 
 /* -------------------------------------------------------------------------- */
-<<<<<<< HEAD
-=======
 // TODO(Toni): return a bool that signals if it was successful or not.
->>>>>>> 8d0155be
 void UtilsOpenCV::ExtractCorners(const cv::Mat& img,
                                  std::vector<cv::Point2f>* corners,
                                  const double& qualityLevel,
