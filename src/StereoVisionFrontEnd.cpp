--- conflicted
+++ resolved
@@ -286,18 +286,12 @@
   const bool nr_features_low =
       nr_valid_features <= tracker_.trackerParams_.min_number_features_;
 
-<<<<<<< HEAD
-  // If max time elaspsed and not able to track feature -> create new keyframe
-  if (max_time_elapsed || nr_features_low || enforce_keyframe) {
-    ++keyframe_count_;  // mainly for debugging
-=======
   // Also if the user requires the keyframe to be enforced
   if (stereoFrame_k_->isKeyframe())
     LOG(WARNING) << "User inforced keyframe!";
   // If max time elaspsed and not able to track feature -> create new keyframe  
   if (max_time_elapsed || nr_features_low || stereoFrame_k_->isKeyframe()) {
     ++keyframe_count_; // mainly for debugging
->>>>>>> f7227d38
 
     VLOG(2) << "+++++++++++++++++++++++++++++++++++++++++++++++++++"
             << "Keyframe after: "
@@ -334,15 +328,10 @@
             left_frame_lkf, left_frame_k, *calLrectLkf_R_camLrectKf_imu);
       } else {
         // 5-point RANSAC.
-<<<<<<< HEAD
-        statusPoseMono = tracker_.geometricOutlierRejectionMono(left_frame_lkf,
-                                                                left_frame_k);
-=======
         statusPoseMono = tracker_.geometricOutlierRejectionMono(
               left_frame_lkf, left_frame_k);
         if (force_53point_ransac_)
           LOG(WARNING) << "5-point RANSAC was enforced!";
->>>>>>> f7227d38
       }
 
       // Set relative pose.
@@ -377,13 +366,9 @@
       } else {
         // 3-point RANSAC.
         statusPoseStereo = tracker_.geometricOutlierRejectionStereo(
-<<<<<<< HEAD
-            *stereoFrame_lkf_, *stereoFrame_k_);
-=======
                     *stereoFrame_lkf_, *stereoFrame_k_);
         if (force_53point_ransac_)
           LOG(WARNING) << "3-point RANSAC was enforced!";
->>>>>>> f7227d38
       }
 
       // Set relative pose.
