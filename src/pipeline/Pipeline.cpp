/* ----------------------------------------------------------------------------
 * Copyright 2017, Massachusetts Institute of Technology,
 * Cambridge, MA 02139
 * All Rights Reserved
 * Authors: Luca Carlone, et al. (see THANKS for the full author list)
 * See LICENSE for the license information
 * -------------------------------------------------------------------------- */

/**
 * @file   Pipeline.cpp
 * @brief  Implements VIO pipeline workflow.
 * @author Antoni Rosinol
 */

#include "kimera-vio/pipeline/Pipeline.h"

#include <future>
#include <memory>
#include <string>
#include <utility>
#include <vector>

#include <gflags/gflags.h>
#include <glog/logging.h>

#include <gtsam/geometry/Pose3.h>

#include "kimera-vio/backend/VioBackEndFactory.h"
#include "kimera-vio/frontend/VisionFrontEndFactory.h"
#include "kimera-vio/mesh/MesherFactory.h"
#include "kimera-vio/utils/Statistics.h"
#include "kimera-vio/utils/Timer.h"
#include "kimera-vio/visualizer/DisplayFactory.h"
#include "kimera-vio/visualizer/Visualizer3D.h"
#include "kimera-vio/visualizer/Visualizer3DFactory.h"

DEFINE_bool(log_output, false, "Log output to CSV files.");
DEFINE_bool(extract_planes_from_the_scene,
            false,
            "Whether to use structural regularities in the scene,"
            "currently only planes.");

DEFINE_bool(visualize, true, "Enable overall visualization.");
DEFINE_bool(visualize_lmk_type, false, "Enable landmark type visualization.");
DEFINE_int32(viz_type,
             0,
             "0: MESH2DTo3Dsparse, get a 3D mesh from a 2D triangulation of "
             "the (right-VALID).\n"
             "1: POINTCLOUD, visualize 3D VIO points (no repeated point)\n"
             "are re-plotted at every frame).\n"
             "keypoints in the left frame and filters out triangles \n"
             "2: NONE, does not visualize map.");

DEFINE_bool(deterministic_random_number_generator,
            false,
            "If true the random number generator will consistently output the "
            "same sequence of pseudo-random numbers for every run (use it to "
            "have repeatable output). If false the random number generator "
            "will output a different sequence for each run.");
DEFINE_int32(min_num_obs_for_mesher_points,
             4,
             "Minimum number of observations for a smart factor's landmark to "
             "to be used as a 3d point to consider for the mesher.");

DEFINE_bool(use_lcd,
            false,
            "Enable LoopClosureDetector processing in pipeline.");

namespace VIO {

Pipeline::Pipeline(const VioParams& params,
                   Visualizer3D::UniquePtr&& visualizer,
                   DisplayBase::UniquePtr&& displayer,
                   LoopClosureDetector::UniquePtr&& lcd)
    : backend_params_(params.backend_params_),
      frontend_params_(params.frontend_params_),
      imu_params_(params.imu_params_),
      backend_type_(static_cast<BackendType>(params.backend_type_)),
      parallel_run_(params.parallel_run_),
      stereo_camera_(nullptr),
      data_provider_module_(nullptr),
      vio_frontend_module_(nullptr),
      stereo_frontend_input_queue_("stereo_frontend_input_queue"),
      vio_backend_module_(nullptr),
      backend_input_queue_("backend_input_queue"),
      mesher_module_(nullptr),
      lcd_module_(nullptr),
      visualizer_module_(nullptr),
      display_input_queue_("display_input_queue"),
      display_module_(nullptr),
      shutdown_pipeline_cb_(nullptr),
      frontend_thread_(nullptr),
      backend_thread_(nullptr),
      mesher_thread_(nullptr),
      lcd_thread_(nullptr),
      visualizer_thread_(nullptr) {
  if (FLAGS_deterministic_random_number_generator) {
    setDeterministicPipeline();
  }

  //! Create Stereo Camera
  CHECK_EQ(params.camera_params_.size(), 2u) << "Only stereo camera support.";
  stereo_camera_ = VIO::make_unique<StereoCamera>(
      params.camera_params_.at(0),
      params.camera_params_.at(1),
      params.frontend_params_.stereo_matching_params_);

  //! Create DataProvider
  data_provider_module_ = VIO::make_unique<DataProviderModule>(
      &stereo_frontend_input_queue_,
      "Data Provider",
      parallel_run_,
      // TODO(Toni): these params should not be sent...
      params.frontend_params_.stereo_matching_params_);

  data_provider_module_->registerVioPipelineCallback(
      std::bind(&Pipeline::spinOnce, this, std::placeholders::_1));

  //! Create frontend
  vio_frontend_module_ = VIO::make_unique<StereoVisionFrontEndModule>(
      &stereo_frontend_input_queue_,
      parallel_run_,
      VisionFrontEndFactory::createFrontend(
          params.frontend_type_,
          params.imu_params_,
          gtsam::imuBias::ConstantBias(),
          params.frontend_params_,
          params.camera_params_.at(0),
          FLAGS_visualize ? &display_input_queue_ : nullptr,
          FLAGS_log_output));
  auto& backend_input_queue = backend_input_queue_;  //! for the lambda below
  vio_frontend_module_->registerOutputCallback(
      [&backend_input_queue](const FrontendOutput::Ptr& output) {
        CHECK(output);
        if (output->is_keyframe_) {
          //! Only push to backend input queue if it is a keyframe!
          backend_input_queue.push(VIO::make_unique<BackendInput>(
              output->stereo_frame_lkf_.getTimestamp(),
              output->status_stereo_measurements_,
              output->tracker_status_,
              output->pim_,
              output->imu_acc_gyrs_,
              output->relative_pose_body_stereo_));
        } else {
          VLOG(5)
              << "Frontend did not output a keyframe, skipping backend input.";
        }
      });

  //! Params for what the backend outputs.
  // TODO(Toni): put this into backend params.
  BackendOutputParams backend_output_params(
      static_cast<VisualizationType>(FLAGS_viz_type) !=
          VisualizationType::kNone,
      FLAGS_min_num_obs_for_mesher_points,
      FLAGS_visualize && FLAGS_visualize_lmk_type);

  //! Create backend
  CHECK(backend_params_);
  vio_backend_module_ = VIO::make_unique<VioBackEndModule>(
      &backend_input_queue_,
      parallel_run_,
      BackEndFactory::createBackend(backend_type_,
                                    // These two should be given by parameters.
                                    stereo_camera_->getLeftCamRectPose(),
                                    stereo_camera_->getStereoCalib(),
                                    *backend_params_,
                                    imu_params_,
                                    backend_output_params,
                                    FLAGS_log_output));
  vio_backend_module_->registerOnFailureCallback(
      std::bind(&Pipeline::signalBackendFailure, this));
  vio_backend_module_->registerImuBiasUpdateCallback(
      std::bind(&StereoVisionFrontEndModule::updateImuBias,
                // Send a cref: constant reference bcs updateImuBias is const
                std::cref(*CHECK_NOTNULL(vio_frontend_module_.get())),
                std::placeholders::_1));

  if (static_cast<VisualizationType>(FLAGS_viz_type) ==
      VisualizationType::kMesh2dTo3dSparse) {
    mesher_module_ = VIO::make_unique<MesherModule>(
        parallel_run_,
        MesherFactory::createMesher(
            MesherType::PROJECTIVE,
            MesherParams(stereo_camera_->getLeftCamRectPose(),
                         params.camera_params_.at(0u).image_size_)));
    //! Register input callbacks
    vio_backend_module_->registerOutputCallback(
        std::bind(&MesherModule::fillBackendQueue,
                  std::ref(*CHECK_NOTNULL(mesher_module_.get())),
                  std::placeholders::_1));
    vio_frontend_module_->registerOutputCallback(
        std::bind(&MesherModule::fillFrontendQueue,
                  std::ref(*CHECK_NOTNULL(mesher_module_.get())),
                  std::placeholders::_1));
  }

  if (FLAGS_use_lcd) {
    lcd_module_ = VIO::make_unique<LcdModule>(
        parallel_run_,
        LcdFactory::createLcd(LoopClosureDetectorType::BoW,
                              params.lcd_params_,
                              FLAGS_log_output));
    //! Register input callbacks
    vio_backend_module_->registerOutputCallback(
        std::bind(&LcdModule::fillBackendQueue,
                  std::ref(*CHECK_NOTNULL(lcd_module_.get())),
                  std::placeholders::_1));
    vio_frontend_module_->registerOutputCallback(
        std::bind(&LcdModule::fillFrontendQueue,
                  std::ref(*CHECK_NOTNULL(lcd_module_.get())),
                  std::placeholders::_1));
  }

  if (FLAGS_visualize) {
    visualizer_module_ = VIO::make_unique<VisualizerModule>(
        //! Send ouput of visualizer to the display_input_queue_
        &display_input_queue_,
        parallel_run_,
        FLAGS_use_lcd,
        // Use given visualizer if any
        visualizer ? std::move(visualizer)
                   : VisualizerFactory::createVisualizer(
                         VisualizerType::OpenCV,
                         // TODO(Toni): bundle these three params in
                         // VisualizerParams...
                         static_cast<VisualizationType>(FLAGS_viz_type),
                         backend_type_));
    //! Register input callbacks
    vio_backend_module_->registerOutputCallback(
        std::bind(&VisualizerModule::fillBackendQueue,
                  std::ref(*CHECK_NOTNULL(visualizer_module_.get())),
                  std::placeholders::_1));
    vio_frontend_module_->registerOutputCallback(
        std::bind(&VisualizerModule::fillFrontendQueue,
                  std::ref(*CHECK_NOTNULL(visualizer_module_.get())),
                  std::placeholders::_1));
    if (mesher_module_) {
      mesher_module_->registerOutputCallback(
          std::bind(&VisualizerModule::fillMesherQueue,
                    std::ref(*CHECK_NOTNULL(visualizer_module_.get())),
                    std::placeholders::_1));
    }
    if (lcd_module_) {
      lcd_module_->registerOutputCallback(
          std::bind(&VisualizerModule::fillLcdQueue,
                    std::ref(*CHECK_NOTNULL(visualizer_module_.get())),
                    std::placeholders::_1));
    }
    //! Actual displaying of visual data is done in the main thread.
    display_module_ = VIO::make_unique<DisplayModule>(
        &display_input_queue_,
        nullptr,
        parallel_run_,
        // Use given displayer if any
        displayer
            ? std::move(displayer)
            : DisplayFactory::makeDisplay(DisplayType::kOpenCV,
                                          std::bind(&Pipeline::shutdown, this),
                                          OpenCv3dDisplayParams()));
  }

<<<<<<< HEAD
  if (FLAGS_use_lcd) {
    lcd_module_ = VIO::make_unique<LcdModule>(
        parallel_run_,
        // Use given lcd if any
        lcd ? std::move(lcd)
            : LcdFactory::createLcd(LoopClosureDetectorType::BoW,
                                    params.lcd_params_,
                                    FLAGS_log_output));
    //! Register input callbacks
    vio_backend_module_->registerOutputCallback(
        std::bind(&LcdModule::fillBackendQueue,
                  std::ref(*CHECK_NOTNULL(lcd_module_.get())),
                  std::placeholders::_1));
    vio_frontend_module_->registerOutputCallback(
        std::bind(&LcdModule::fillFrontendQueue,
                  std::ref(*CHECK_NOTNULL(lcd_module_.get())),
                  std::placeholders::_1));
  }

=======
>>>>>>> 85324219
  // All modules are ready, launch threads! If the parallel_run flag is set to
  // false this will not do anything.
  launchThreads();
}

/* -------------------------------------------------------------------------- */
Pipeline::~Pipeline() {
  LOG(INFO) << "Pipeline destructor called.";
  // Shutdown pipeline if it is not already down.
  if (!shutdown_) {
    shutdown();
  } else {
    LOG(INFO) << "Manual shutdown was requested.";
  }
}

/* -------------------------------------------------------------------------- */
void Pipeline::spinOnce(StereoImuSyncPacket::UniquePtr stereo_imu_sync_packet) {
  CHECK(stereo_imu_sync_packet);
  if (!shutdown_) {
    // Push to stereo frontend input queue.
    VLOG(2) << "Push input payload to Frontend.";
    stereo_frontend_input_queue_.pushBlockingIfFull(
        std::move(stereo_imu_sync_packet), 5u);

    if (!parallel_run_) {
      // Run the pipeline sequentially.
      spinSequential();
    }
  } else {
    LOG(WARNING) << "Not spinning pipeline as it's been shutdown.";
  }
}

// Returns whether the visualizer_ is running or not. While in parallel mode,
// it does not return unless shutdown.
bool Pipeline::spinViz() {
  if (display_module_) {
    return display_module_->spin();
  }
  return true;
}

/* -------------------------------------------------------------------------- */
void Pipeline::spinSequential() {
  // Spin once each pipeline module.
  // CHECK(data_provider_module_);
  // data_provider_module_->spin();

  CHECK(vio_frontend_module_);
  vio_frontend_module_->spin();

  CHECK(vio_backend_module_);
  vio_backend_module_->spin();

  if (mesher_module_) mesher_module_->spin();

  if (lcd_module_) lcd_module_->spin();

  if (visualizer_module_) visualizer_module_->spin();

  if (display_module_) display_module_->spin();
}

std::string Pipeline::printStatus() const {
  std::stringstream ss;
  ss << "shutdown_: " << shutdown_ << '\n'
     << "VIO pipeline status: \n"
     << "Pipeline initialized? " << isInitialized() << '\n'
     << "Frontend initialized? " << vio_frontend_module_->isInitialized()
     << '\n'
     << "Backend initialized? " << vio_backend_module_->isInitialized() << '\n'
     << "Data provider is working? " << data_provider_module_->isWorking()
     << '\n'
     << "Frontend input queue shutdown? "
     << stereo_frontend_input_queue_.isShutdown() << '\n'
     << "Frontend input queue empty? " << stereo_frontend_input_queue_.empty()
     << '\n'
     << "Frontend is working? " << vio_frontend_module_->isWorking() << '\n'
     << "Backend Input queue shutdown? " << backend_input_queue_.isShutdown()
     << '\n'
     << "Backend Input queue empty? " << backend_input_queue_.empty() << '\n'
     << "Backend is working? " << vio_backend_module_->isWorking() << '\n'
     << (mesher_module_
             ? ("Mesher is working? " +
                std::string(mesher_module_->isWorking() ? "Yes" : "No"))
             : "No mesher module.")
     << '\n'
     << (lcd_module_ ? ("LCD is working? " +
                        std::string(lcd_module_->isWorking() ? "Yes" : "No"))
                     : "No LCD module.")
     << '\n'
     << (visualizer_module_
             ? ("Visualizer is working? " +
                std::string(visualizer_module_->isWorking() ? "Yes" : "No"))
             : "No visualizer module.")
     << '\n'
     << "Display Input queue shutdown? " << display_input_queue_.isShutdown()
     << '\n'
     << "Display Input queue empty? " << display_input_queue_.empty() << '\n'
     << (display_module_
             ? ("Displayer is working? " +
                std::string(display_module_->isWorking() ? "Yes" : "No"))
             : "No display module.");
  return ss.str();
}

bool Pipeline::hasFinished() const {
  CHECK(data_provider_module_);
  CHECK(vio_frontend_module_);
  CHECK(vio_backend_module_);

  // This is a very rough way of knowing if we have finished...
  // Since threads might be in the middle of processing data while we
  // query if the queues are empty.
  return !(                 // Negate everything (too lazy to negate everything)
      !shutdown_ &&         // Loop while not explicitly shutdown.
      is_backend_ok_ &&     // Loop while backend is fine.
      (!isInitialized() ||  // Pipeline is not initialized and
                            // data is not yet consumed.
       !(!data_provider_module_->isWorking() &&
         (stereo_frontend_input_queue_.isShutdown() ||
          stereo_frontend_input_queue_.empty()) &&
         !vio_frontend_module_->isWorking() &&
         (backend_input_queue_.isShutdown() || backend_input_queue_.empty()) &&
         !vio_backend_module_->isWorking() &&
         (mesher_module_ ? !mesher_module_->isWorking() : true) &&
         (lcd_module_ ? !lcd_module_->isWorking() : true) &&
         (visualizer_module_ ? !visualizer_module_->isWorking() : true) &&
         (display_input_queue_.isShutdown() || display_input_queue_.empty()) &&
         (display_module_ ? !display_module_->isWorking() : true))));
}

bool Pipeline::shutdownWhenFinished(const int& sleep_time_ms,
                                    const bool& print_stats) {
  LOG_IF(INFO, parallel_run_)
      << "Shutting down VIO pipeline once processing has finished.";

  CHECK(data_provider_module_);
  CHECK(vio_frontend_module_);
  CHECK(vio_backend_module_);

  while (!hasFinished()) {
    // Note that the values in the log below might be different than the
    // evaluation above since they are separately evaluated at different times.
    VLOG(5) << printStatus();

    // Print all statistics
    LOG_IF(INFO, print_stats) << utils::Statistics::Print();

    // Time to sleep between queries to the queues [in milliseconds].
    std::this_thread::sleep_for(std::chrono::milliseconds(sleep_time_ms));

    if (!parallel_run_) {
      // Don't break, otw we will shutdown the pipeline.
      return false;
    }
  }
  LOG(INFO) << "Shutting down VIO, reason: input is empty and threads are "
               "idle.";
  VLOG(5) << printStatus();
  if (!shutdown_) shutdown();
  return true;
}

/* -------------------------------------------------------------------------- */
void Pipeline::shutdown() {
  LOG_IF(ERROR, shutdown_) << "Shutdown requested, but Pipeline was already "
                              "shutdown.";
  LOG(INFO) << "Shutting down VIO pipeline.";
  shutdown_ = true;

  // First: call registered shutdown callbacks, these are typically to signal
  // data providers that they should now die.
  if (shutdown_pipeline_cb_) {
    LOG(INFO) << "Calling registered shutdown callbacks...";
    // Mind that this will raise a SIGSEGV seg fault if the callee is destroyed.
    shutdown_pipeline_cb_();
  }

  // Second: stop data provider
  CHECK(data_provider_module_);
  data_provider_module_->shutdown();

  // Third: stop VIO's threads
  stopThreads();
  if (parallel_run_) {
    joinThreads();
  }
  LOG(INFO) << "VIO Pipeline's threads shutdown successfully.\n"
            << "VIO Pipeline successful shutdown.";
}

/* -------------------------------------------------------------------------- */
void Pipeline::launchThreads() {
  if (parallel_run_) {
    frontend_thread_ = VIO::make_unique<std::thread>(
        &StereoVisionFrontEndModule::spin,
        CHECK_NOTNULL(vio_frontend_module_.get()));

    backend_thread_ = VIO::make_unique<std::thread>(
        &VioBackEndModule::spin, CHECK_NOTNULL(vio_backend_module_.get()));

    if (mesher_module_) {
      mesher_thread_ = VIO::make_unique<std::thread>(
          &MesherModule::spin, CHECK_NOTNULL(mesher_module_.get()));
    }

    if (lcd_module_) {
      lcd_thread_ = VIO::make_unique<std::thread>(
          &LcdModule::spin, CHECK_NOTNULL(lcd_module_.get()));
    }

    if (visualizer_module_) {
      visualizer_thread_ = VIO::make_unique<std::thread>(
          &VisualizerModule::spin, CHECK_NOTNULL(visualizer_module_.get()));
    }
    LOG(INFO) << "Pipeline Modules launched (parallel_run set to "
              << parallel_run_ << ").";
  } else {
    LOG(INFO) << "Pipeline Modules running in sequential mode"
              << " (parallel_run set to " << parallel_run_ << ").";
  }
}

/* -------------------------------------------------------------------------- */
// Resume all workers and queues
void Pipeline::resume() {
  LOG(INFO) << "Restarting frontend workers and queues...";
  stereo_frontend_input_queue_.resume();

  LOG(INFO) << "Restarting backend workers and queues...";
  backend_input_queue_.resume();
}

/* -------------------------------------------------------------------------- */
void Pipeline::stopThreads() {
  VLOG(1) << "Stopping workers and queues...";

  backend_input_queue_.shutdown();
  CHECK(vio_backend_module_);
  vio_backend_module_->shutdown();

  stereo_frontend_input_queue_.shutdown();
  CHECK(vio_frontend_module_);
  vio_frontend_module_->shutdown();

  if (mesher_module_) mesher_module_->shutdown();
  if (lcd_module_) lcd_module_->shutdown();
  if (visualizer_module_) visualizer_module_->shutdown();
  if (display_module_) {
    display_input_queue_.shutdown();
    display_module_->shutdown();
  }

  VLOG(1) << "Sent stop flag to all module and queues...";
}

/* -------------------------------------------------------------------------- */
void Pipeline::joinThreads() {
  LOG_IF(WARNING, !parallel_run_)
      << "Asked to join threads while in sequential mode, this is ok, but "
      << "should not happen.";
  VLOG(1) << "Joining threads...";

  joinThread("backend", backend_thread_.get());
  joinThread("frontend", frontend_thread_.get());
  joinThread("mesher", mesher_thread_.get());
  joinThread("lcd", lcd_thread_.get());
  joinThread("visualizer", visualizer_thread_.get());

  VLOG(1) << "All threads joined.";
}

void Pipeline::joinThread(const std::string& thread_name, std::thread* thread) {
  if (thread) {
    VLOG(1) << "Joining " << thread_name.c_str() << " thread...";
    if (thread->joinable()) {
      thread->join();
      VLOG(1) << "Joined " << thread_name.c_str() << " thread...";
    } else {
      LOG_IF(ERROR, parallel_run_)
          << thread_name.c_str() << " thread is not joinable...";
    }
  } else {
    LOG(WARNING) << "No " << thread_name.c_str() << " thread, not joining.";
  }
}

}  // namespace VIO<|MERGE_RESOLUTION|>--- conflicted
+++ resolved
@@ -70,8 +70,7 @@
 
 Pipeline::Pipeline(const VioParams& params,
                    Visualizer3D::UniquePtr&& visualizer,
-                   DisplayBase::UniquePtr&& displayer,
-                   LoopClosureDetector::UniquePtr&& lcd)
+                   DisplayBase::UniquePtr&& displayer)
     : backend_params_(params.backend_params_),
       frontend_params_(params.frontend_params_),
       imu_params_(params.imu_params_),
@@ -260,28 +259,6 @@
                                           OpenCv3dDisplayParams()));
   }
 
-<<<<<<< HEAD
-  if (FLAGS_use_lcd) {
-    lcd_module_ = VIO::make_unique<LcdModule>(
-        parallel_run_,
-        // Use given lcd if any
-        lcd ? std::move(lcd)
-            : LcdFactory::createLcd(LoopClosureDetectorType::BoW,
-                                    params.lcd_params_,
-                                    FLAGS_log_output));
-    //! Register input callbacks
-    vio_backend_module_->registerOutputCallback(
-        std::bind(&LcdModule::fillBackendQueue,
-                  std::ref(*CHECK_NOTNULL(lcd_module_.get())),
-                  std::placeholders::_1));
-    vio_frontend_module_->registerOutputCallback(
-        std::bind(&LcdModule::fillFrontendQueue,
-                  std::ref(*CHECK_NOTNULL(lcd_module_.get())),
-                  std::placeholders::_1));
-  }
-
-=======
->>>>>>> 85324219
   // All modules are ready, launch threads! If the parallel_run flag is set to
   // false this will not do anything.
   launchThreads();
