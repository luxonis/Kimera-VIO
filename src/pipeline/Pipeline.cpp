--- conflicted
+++ resolved
@@ -248,17 +248,12 @@
         &display_input_queue_,
         nullptr,
         parallel_run_,
-<<<<<<< HEAD
-        DisplayFactory::makeDisplay(DisplayType::kOpenCV,
-                                    std::bind(&Pipeline::shutdown, this),
-                                    OpenCv3dDisplayParams()));
-=======
         // Use given displayer if any
         displayer
             ? std::move(displayer)
-            : DisplayFactory::makeDisplay(
-                  DisplayType::kOpenCV, std::bind(&Pipeline::shutdown, this)));
->>>>>>> 6487d2c0
+            : DisplayFactory::makeDisplay(DisplayType::kOpenCV,
+                                          std::bind(&Pipeline::shutdown, this),
+                                          OpenCv3dDisplayParams()));
   }
 
   if (FLAGS_use_lcd) {
