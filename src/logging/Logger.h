/* ----------------------------------------------------------------------------
 * Copyright 2017, Massachusetts Institute of Technology,
 * Cambridge, MA 02139
 * All Rights Reserved
 * Authors: Luca Carlone, et al. (see THANKS for the full author list)
 * See LICENSE for the license information
 * -------------------------------------------------------------------------- */

/**
 * @file   Logger.h
 * @brief  Logging output information.
 * @author Antoni Rosinol, Luca Carlone
 */

#pragma once

#include <stdlib.h>
#include <fstream>
#include <iostream>
#include <unordered_map>

#include "datasource/ETH_parser.h"  // REMOVE THIS!!

namespace VIO {

// Wrapper for std::ofstream to open/close it when created/destructed.
class OfstreamWrapper {
 public:
  OfstreamWrapper(const std::string& filename,
                  const bool& open_file_in_append_mode = false);
  ~OfstreamWrapper();

 public:
  std::ofstream ofstream_;

 private:
  void openLogFile(const std::string& output_file_name,
                   bool open_file_in_append_mode = false);

 private:
  const std::string filename_;
  const std::string output_path_;
  const bool open_file_in_append_mode = false;
};

class BackendLogger {
 public:
  BackendLogger();
  ~BackendLogger() = default;

  void logBackendOutput(const VioBackEndOutputPayload& output);
  void displayInitialStateVioInfo(const gtsam::Vector3& n_gravity_,
                                  const gtsam::Pose3& W_Pose_B_Lkf,
                                  const gtNavState& initial_state_gt,
                                  const ImuAccGyrS& imu_accgyr,
                                  const Timestamp& timestamp_k) const;

 private:
  void logBackendResultsCSV(const VioBackEndOutputPayload& output);
  void logSmartFactorsStats(const VioBackEndOutputPayload& output);
  void logBackendFactorsStats(const VioBackEndOutputPayload& output);
  void logBackendTiming(const VioBackEndOutputPayload& output);

 private:
  // Filenames to be saved in the output folder.
  OfstreamWrapper output_poses_vio_csv_;
  OfstreamWrapper output_smart_factors_stats_csv_;
  OfstreamWrapper output_backend_factors_stats_csv_;
  OfstreamWrapper output_backend_timing_csv_;

  gtsam::Pose3 W_Pose_Bprevkf_vio_;
  double timing_loggerBackend_;
};

class FrontendLogger {
 public:
  FrontendLogger();
  ~FrontendLogger() = default;

  void logFrontendResults(const TrackerStatusSummary& tracker_summary,
                          const size_t& nrKeypoints);
  void logTrackerStatistics(const DebugTrackerInfo& tracker_info);
  void logFrontendRansac(const gtsam::Pose3& relative_pose_body_mono,
                         const gtsam::Pose3& relative_pose_body_stereo,
                         const Timestamp& timestamp_lkf);

 private:
  // Filenames to be saved in the output folder.
<<<<<<< HEAD
  const std::string output_frontend_results_filename_ =
      "output_frontend_results.csv";
  const std::string output_frontend_statistics_filename_ =
      "output_frontend_statistics.csv";
  const std::string output_frontend_ransac_mono_ =
      "output_frontend_ransac_mono.csv";
  const std::string output_frontend_ransac_stereo_ =
      "output_frontend_ransac_stereo.csv";
=======
  OfstreamWrapper output_frontend_;
>>>>>>> 2e25e354
};

class VisualizerLogger {
 public:
  VisualizerLogger();
  ~VisualizerLogger() = default;

  void logLandmarks(const PointsWithId& lmks);
  void logLandmarks(const cv::Mat& lmks);
  void logMesh(const cv::Mat& lmks,
               const cv::Mat& colors,
               const cv::Mat& mesh,
               const double& timestamp,
               bool log_accumulated_mesh = false);

 private:
  // Filenames to be saved in the output folder.
  OfstreamWrapper output_mesh_;
  OfstreamWrapper output_landmarks_;
};

class PipelineLogger {
 public:
  PipelineLogger();
  ~PipelineLogger() = default;

  void logPipelineOverallTiming(const std::chrono::milliseconds& duration);

 private:
  // Filenames to be saved in the output folder.
  OfstreamWrapper output_pipeline_timing_;
};

}  // namespace VIO<|MERGE_RESOLUTION|>--- conflicted
+++ resolved
@@ -77,27 +77,18 @@
   FrontendLogger();
   ~FrontendLogger() = default;
 
-  void logFrontendResults(const TrackerStatusSummary& tracker_summary,
+  void logFrontendStats(const DebugTrackerInfo& tracker_info,
+                          const TrackerStatusSummary& tracker_summary,
                           const size_t& nrKeypoints);
-  void logTrackerStatistics(const DebugTrackerInfo& tracker_info);
   void logFrontendRansac(const gtsam::Pose3& relative_pose_body_mono,
                          const gtsam::Pose3& relative_pose_body_stereo,
                          const Timestamp& timestamp_lkf);
 
  private:
-  // Filenames to be saved in the output folder.
-<<<<<<< HEAD
-  const std::string output_frontend_results_filename_ =
-      "output_frontend_results.csv";
-  const std::string output_frontend_statistics_filename_ =
-      "output_frontend_statistics.csv";
-  const std::string output_frontend_ransac_mono_ =
-      "output_frontend_ransac_mono.csv";
-  const std::string output_frontend_ransac_stereo_ =
-      "output_frontend_ransac_stereo.csv";
-=======
-  OfstreamWrapper output_frontend_;
->>>>>>> 2e25e354
+  // StreamWrappers with filenames to which output is saved.
+  OfstreamWrapper output_frontend_stats_;
+  OfstreamWrapper output_frontend_ransac_mono_;
+  OfstreamWrapper output_frontend_ransac_stereo_;
 };
 
 class VisualizerLogger {
