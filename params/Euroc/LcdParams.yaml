--- conflicted
+++ resolved
@@ -44,14 +44,9 @@
 betweenRotationPrecision: 10000 # 1/(0.01*0.01)
 betweenTranslationPrecision: 100 # 1/(0.1*0.1)
 
-<<<<<<< HEAD
-pgo_rot_threshold: 0.0
-pgo_trans_threshold: 0.0
-=======
 pgo_rot_threshold: 0.001
 pgo_trans_threshold: 0.001
 gnc_alpha: 0.7
->>>>>>> 722af878
 
 # geom_check_id options:
 #   0: NISTER
