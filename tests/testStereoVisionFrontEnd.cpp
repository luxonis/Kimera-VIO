--- conflicted
+++ resolved
@@ -450,11 +450,7 @@
   EXPECT_NEAR(0, baseline(1), 1e-4);
   EXPECT_NEAR(0, baseline(2), 1e-4);
 
-<<<<<<< HEAD
-  FrontendParams p = FrontendParams();  // default
-=======
   FrontendParams p;  // default
->>>>>>> 766ece2e
   p.feature_detector_params_.min_distance_btw_tracked_and_detected_features_ =
       0.05;
   p.feature_detector_params_.quality_level_ = 0.1;
@@ -477,9 +473,6 @@
 
   // Call StereoVisionFrontEnd::Process first frame!
   StereoVisionFrontEnd st(imu_params_, ImuBias(), p, cam_params_left);
-<<<<<<< HEAD
-  const StereoFrame& sf = st.processFirstStereoFrame(first_stereo_frame);
-=======
   EXPECT_FALSE(st.isInitialized());
   ImuStampS fake_imu_stamps;
   fake_imu_stamps.setZero(1, 3);
@@ -491,7 +484,6 @@
   EXPECT_TRUE(st.isInitialized());
   ASSERT_TRUE(output);
   const StereoFrame& sf = output->stereo_frame_lkf_;
->>>>>>> 766ece2e
 
   // Check the following results:
   // 1. Feature Detection
@@ -500,11 +492,7 @@
   // Check feature detection results!
   // landmarks_, landmarksAge_, keypoints_, versors_
   const Frame& left_frame = sf.getLeftFrame();
-<<<<<<< HEAD
-  const int num_corners = left_frame.landmarks_.size();
-=======
   const size_t& num_corners = left_frame.landmarks_.size();
->>>>>>> 766ece2e
   EXPECT_EQ(num_corners, left_frame.landmarks_age_.size());
   EXPECT_EQ(num_corners, left_frame.keypoints_.size());
   EXPECT_EQ(num_corners, left_frame.versors_.size());
@@ -552,16 +540,12 @@
   // left_keypoints_rectified!
   std::vector<gtsam::Point2> left_undistort_corners =
       loadCorners(synthetic_stereo_path + "/corners_undistort_left.txt");
-<<<<<<< HEAD
   const CameraParams& left_cam_params = sf.getLeftFrame().cam_param_;
   gtsam::Cal3DS2 gtsam_left_cam_calib;
   CameraParams::createGtsamCalibration(left_cam_params.distortion_coeff_mat_,
                                        left_cam_params.intrinsics_,
                                        &gtsam_left_cam_calib);
-  std::vector<Point2> left_rect_corners =
-=======
   std::vector<gtsam::Point2> left_rect_corners =
->>>>>>> 766ece2e
       convertCornersAcrossCameras(left_undistort_corners,
                                   gtsam_left_cam_calib,
                                   sf.getLeftUndistRectCamMat());
@@ -574,16 +558,12 @@
   }
 
   // right_keypoints_rectified
-<<<<<<< HEAD
   const CameraParams& right_cam_params = sf.getRightFrame().cam_param_;
   gtsam::Cal3DS2 gtsam_right_cam_calib;
   CameraParams::createGtsamCalibration(right_cam_params.distortion_coeff_mat_,
                                        right_cam_params.intrinsics_,
                                        &gtsam_right_cam_calib);
-  std::vector<Point2> right_undistort_corners =
-=======
   std::vector<gtsam::Point2> right_undistort_corners =
->>>>>>> 766ece2e
       loadCorners(synthetic_stereo_path + "/corners_undistort_right.txt");
   std::vector<gtsam::Point2> right_rect_corners =
       convertCornersAcrossCameras(right_undistort_corners,
