--- conflicted
+++ resolved
@@ -292,31 +292,20 @@
         imu_frontend.preintegrateImuMeasurements(imu_stamps, imu_accgyr);
 
     // process data with VIO
-<<<<<<< HEAD
-    vio_backend->spinOnce(
-=======
-    BackendOutput::Ptr backend_output = vio->spinOnce(
->>>>>>> 40a8264f
+    BackendOutput::Ptr backend_output = vio_backend->spinOnce(
         BackendInput(timestamp_k,
                      all_measurements[k],
                      tracker_status_valid.kfTrackingStatus_stereo_,
                      pim,
                      imu_accgyr));
-<<<<<<< HEAD
-=======
     CHECK(backend_output);
->>>>>>> 40a8264f
 
     // At this point the update imu bias callback should be triggered which
     // will update the imu_frontend imu bias.
     imu_frontend.resetIntegrationWithCachedBias();
 
     // Check the number of factors
-<<<<<<< HEAD
-    const gtsam::NonlinearFactorGraph& nlfg = vio_backend->getFactorsUnsafe();
-=======
     const gtsam::NonlinearFactorGraph& nlfg = backend_output->factor_graph_;
->>>>>>> 40a8264f
     size_t nr_factors_in_smoother = 0u;
     for (const auto& f : nlfg) {  // count the number of nonempty factors
       if (f) nr_factors_in_smoother++;
