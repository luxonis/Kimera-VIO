--- conflicted
+++ resolved
@@ -127,13 +127,8 @@
 };
 
 /* -------------------------------------------------------------------------- */
-<<<<<<< HEAD
-TEST_DISABLED(testOnlineAlignment, GyroscopeBiasEstimation) {  
-  // Construct ETH Parser
-=======
 TEST(testOnlineAlignment, GyroscopeBiasEstimation) {  
   // Construct ETH Parser and get data
->>>>>>> f243b2c9
   std::string reason = "test of gyroscope estimation";
   ETHDatasetParser dataset(reason);
   static const std::string data_path(DATASET_PATH + std::string("/ForOnlineAlignment/gyro_bias/"));
@@ -142,83 +137,6 @@
   OnlineAlignmentTestData test_data(dataset, data_path,
                           n_begin, n_frames);
 
-<<<<<<< HEAD
-  // Load IMU data and compute pre-integrations
-  std::string imu_data_path = "./data/ForOnlineAlignment";
-  std::string imu_name = "imu0";
-  dataset.parseImuData(data_path,
-                       imu_name);
-
-  // Set IMU params
-  ImuParams imu_params;
-  imu_params.acc_walk_ = 1.0;
-  imu_params.acc_noise_ = 1.0;
-  imu_params.gyro_walk_ = 1.0;
-  imu_params.gyro_noise_ = 1.0;
-  imu_params.n_gravity_ << 0.0, 0.0, 0.0; // This is needed for online alignment
-  imu_params.imu_integration_sigma_ = 1.0;
-  Vector3 bias_acc (0.0, 0.0, 0.0);
-  Vector3 bias_gyr (0.0, 0.0, 0.0);
-  ImuBias imu_bias (bias_acc, bias_gyr);
-
-  // Load ground-truth poses
-  std::string gt_name = "gt0";
-  dataset.parseGTdata(data_path,
-                      gt_name);
-  GroundTruthData gtData();
-
-  // Get GT poses and IMU pims
-  Timestamp timestamp_last_frame;
-  Timestamp timestamp_frame_k;
-  ImuMeasurements imu_meas;
-
-  // Variables for online alignment
-  AlignmentPoses estimated_poses;
-  AlignmentPims pims;
-  std::vector<double> delta_t_poses;
-  estimated_poses.clear();
-  pims.clear();
-  delta_t_poses.clear();
-
-  // Extract first element in the map
-  std::map<long long, gtNavState>::iterator it;
-  it = dataset.gtData_.mapToGt_.begin();
-  for (int i = 0; i < n_begin_dataset; i++) {
-    it++; // Move iterator to desired spot
-  }
-  timestamp_last_frame = it->first;
-  gtsam::Pose3 gt_pose_k = it->second.pose();
-  estimated_poses.push_back(gt_pose_k);
-
-  it++; // Move to the second one
-  while (it != dataset.gtData_.mapToGt_.end())
-  {
-    // Get GT information
-    timestamp_frame_k = it->first;
-    gt_pose_k = it->second.pose();
-
-    // Get PIM information
-    dataset.imuData_.imu_buffer_.getImuDataInterpolatedUpperBorder(
-          timestamp_last_frame,
-          timestamp_frame_k,
-          &imu_meas.timestamps_,
-          &imu_meas.measurements_);
-    ImuFrontEnd imu_frontend(imu_params, imu_bias);
-    const auto& pim = imu_frontend.preintegrateImuMeasurements(
-                    imu_meas.timestamps_, imu_meas.measurements_);
-    estimated_poses.push_back(gt_pose_k);
-    delta_t_poses.push_back(UtilsOpenCV::NsecToSec(
-                  timestamp_frame_k - timestamp_last_frame));
-    pims.push_back(pim);
-    if (pims.size() > n_frames) {
-      break;
-    }
-
-    // Move to next element in map
-    timestamp_last_frame = timestamp_frame_k;
-    it++;
-  }
-=======
   // Construct online alignment class with dummy gravity vector
   gtsam::Vector3 n_gravity(0.0, 0.0, 0.0);
   OnlineGravityAlignment initial_alignment(
@@ -226,7 +144,6 @@
                       test_data.delta_t_poses_,
                       test_data.pims_, 
                       n_gravity);
->>>>>>> f243b2c9
 
   // Initialize OnlineAlignment
   gtsam::Vector3 gyro_bias = test_data.imu_bias_.gyroscope();
